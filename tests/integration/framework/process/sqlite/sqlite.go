/*
Copyright 2023 The Dapr Authors
Licensed under the Apache License, Version 2.0 (the "License");
you may not use this file except in compliance with the License.
You may obtain a copy of the License at
    http://www.apache.org/licenses/LICENSE-2.0
Unless required by applicable law or agreed to in writing, software
distributed under the License is distributed on an "AS IS" BASIS,
WITHOUT WARRANTIES OR CONDITIONS OF ANY KIND, either express or implied.
See the License for the specific language governing permissions and
limitations under the License.
*/

package sqlite

import (
	"context"
	"database/sql"
	"encoding/json"
	"path/filepath"
	"runtime"
	"strconv"
	"sync"
	"testing"

	// Blank import for the sqlite driver
	_ "modernc.org/sqlite"

	"github.com/stretchr/testify/require"
	v1 "k8s.io/apiextensions-apiserver/pkg/apis/apiextensions/v1"
	metav1 "k8s.io/apimachinery/pkg/apis/meta/v1"

	commonapi "github.com/dapr/dapr/pkg/apis/common"
	componentsv1alpha1 "github.com/dapr/dapr/pkg/apis/components/v1alpha1"
)

// Option is a function that configures the process.
type Option func(*options)

// SQLite database that can be used in integration tests.
// Consumers should always run this Process before any other Framework
// Processes which consume it so all migrations are applied.
type SQLite struct {
	dbPath            string
	name              string
	metadata          map[string]string
	migrations        []func(string) string
	isActorStateStore bool
	tableName         *string
	execs             []string
	conn              *sql.DB
	tableName         string
	lock              sync.Mutex
	runOnce           sync.Once
	cleanupOnce       sync.Once
}

func New(t *testing.T, fopts ...Option) *SQLite {
	t.Helper()

	if runtime.GOOS == "windows" {
		t.Skip("Skipping test on Windows due to SQLite limitations")
	}

	opts := options{
		name:      "mystore",
		dbPath:    filepath.Join(t.TempDir(), "test-data.db"),
		tableName: "inttest",
	}
	for _, fopt := range fopts {
		fopt(&opts)
	}

	// Create a SQLite database in the test's temporary directory
	t.Logf("Storing SQLite database at %s", opts.dbPath)

	return &SQLite{
		dbPath:            opts.dbPath,
		name:              opts.name,
		metadata:          opts.metadata,
		migrations:        opts.migrations,
		isActorStateStore: opts.isActorStateStore,
		tableName:         opts.tableName,
		execs:             opts.execs,
		tableName:         opts.tableName,
	}
}

func (s *SQLite) Run(t *testing.T, ctx context.Context) {
	s.runOnce.Do(func() {
		for _, migration := range s.migrations {
			_, err := s.GetConnection(t).ExecContext(ctx, migration(s.tableName))
			require.NoError(t, err)
		}

		for _, exec := range s.execs {
			_, err := s.GetConnection(t).ExecContext(ctx, exec)
			require.NoError(t, err)
		}
	})
}

func (s *SQLite) Cleanup(t *testing.T) {
	s.cleanupOnce.Do(func() {
		if s.conn != nil {
			require.NoError(t, s.conn.Close())
		}
	})
}

// GetConnection returns the connection to the SQLite database.
func (s *SQLite) GetConnection(t *testing.T) *sql.DB {
	s.lock.Lock()
	defer s.lock.Unlock()
	if s.conn != nil {
		return s.conn
	}
	conn, err := sql.Open("sqlite", "file://"+s.dbPath+"?_txlock=immediate&_pragma=busy_timeout(5000)&_pragma=journal_mode(WAL)")
	require.NoError(t, err, "Failed to connect to SQLite database")
	s.conn = conn
	return conn
}

// GetTableName returns the connection to the SQLite database.
func (s *SQLite) GetTableName(t *testing.T) string {
	require.NotNil(t, s.tableName)
	return *s.tableName
}

// GetComponent returns the Component resource.
func (s *SQLite) GetComponent(t *testing.T) string {
	metadata := []commonapi.NameValuePair{
		{Name: "connectionString", Value: toDynamicValue(t, "file:"+s.dbPath)},
		{Name: "actorStateStore", Value: toDynamicValue(t, strconv.FormatBool(s.isActorStateStore))},
	}

	if s.tableName != nil {
		metadata = append(metadata, commonapi.NameValuePair{Name: "tableName", Value: toDynamicValue(t, *s.tableName)})
	}

	c := componentsv1alpha1.Component{
		TypeMeta: metav1.TypeMeta{
			Kind:       "Component",
			APIVersion: "dapr.io/v1alpha1",
		},
		ObjectMeta: metav1.ObjectMeta{
			Name: s.name,
		},
		Spec: componentsv1alpha1.ComponentSpec{
<<<<<<< HEAD
			Type:     "state.sqlite",
			Version:  "v1",
			Metadata: metadata,
=======
			Type:    "state.sqlite",
			Version: "v1",
			Metadata: []commonapi.NameValuePair{
				{Name: "connectionString", Value: toDynamicValue(t, "file:"+s.dbPath)},
				{Name: "actorStateStore", Value: toDynamicValue(t, strconv.FormatBool(s.isActorStateStore))},
				{Name: "tableName", Value: toDynamicValue(t, s.tableName)},
			},
>>>>>>> 125d13d5
		},
	}

	for k, v := range s.metadata {
		c.Spec.Metadata = append(c.Spec.Metadata, commonapi.NameValuePair{
			Name:  k,
			Value: toDynamicValue(t, v),
		})
	}

	enc, err := json.Marshal(c)
	require.NoError(t, err)
	return string(enc)
}

func (s *SQLite) TableName() string {
	return s.tableName
}

func toDynamicValue(t *testing.T, val string) commonapi.DynamicValue {
	j, err := json.Marshal(val)
	require.NoError(t, err)
	return commonapi.DynamicValue{JSON: v1.JSON{Raw: j}}
}<|MERGE_RESOLUTION|>--- conflicted
+++ resolved
@@ -46,7 +46,6 @@
 	metadata          map[string]string
 	migrations        []func(string) string
 	isActorStateStore bool
-	tableName         *string
 	execs             []string
 	conn              *sql.DB
 	tableName         string
@@ -80,7 +79,6 @@
 		metadata:          opts.metadata,
 		migrations:        opts.migrations,
 		isActorStateStore: opts.isActorStateStore,
-		tableName:         opts.tableName,
 		execs:             opts.execs,
 		tableName:         opts.tableName,
 	}
@@ -124,20 +122,11 @@
 // GetTableName returns the connection to the SQLite database.
 func (s *SQLite) GetTableName(t *testing.T) string {
 	require.NotNil(t, s.tableName)
-	return *s.tableName
+	return s.tableName
 }
 
 // GetComponent returns the Component resource.
 func (s *SQLite) GetComponent(t *testing.T) string {
-	metadata := []commonapi.NameValuePair{
-		{Name: "connectionString", Value: toDynamicValue(t, "file:"+s.dbPath)},
-		{Name: "actorStateStore", Value: toDynamicValue(t, strconv.FormatBool(s.isActorStateStore))},
-	}
-
-	if s.tableName != nil {
-		metadata = append(metadata, commonapi.NameValuePair{Name: "tableName", Value: toDynamicValue(t, *s.tableName)})
-	}
-
 	c := componentsv1alpha1.Component{
 		TypeMeta: metav1.TypeMeta{
 			Kind:       "Component",
@@ -147,11 +136,6 @@
 			Name: s.name,
 		},
 		Spec: componentsv1alpha1.ComponentSpec{
-<<<<<<< HEAD
-			Type:     "state.sqlite",
-			Version:  "v1",
-			Metadata: metadata,
-=======
 			Type:    "state.sqlite",
 			Version: "v1",
 			Metadata: []commonapi.NameValuePair{
@@ -159,7 +143,6 @@
 				{Name: "actorStateStore", Value: toDynamicValue(t, strconv.FormatBool(s.isActorStateStore))},
 				{Name: "tableName", Value: toDynamicValue(t, s.tableName)},
 			},
->>>>>>> 125d13d5
 		},
 	}
 
