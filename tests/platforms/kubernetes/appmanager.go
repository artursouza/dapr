--- conflicted
+++ resolved
@@ -90,20 +90,12 @@
 		return err
 	}
 
-<<<<<<< HEAD
-	log.Printf("Deploying app %v ...", m.app.AppName)
-	// Deploy app and wait until deployment is done
-	if _, err := m.Deploy(); err != nil {
-		return err
-	}
-	log.Printf("Deployment for app %v has started.", m.app.AppName)
-=======
+  log.Printf("Deploying app %v ...", m.app.AppName)
 	if m.app.IsJob {
 		// Deploy app and wait until deployment is done
 		if _, err := m.ScheduleJob(); err != nil {
 			return err
 		}
->>>>>>> 8c495ca4
 
 		// Wait until app is deployed completely
 		if _, err := m.WaitUntilJobState(m.IsJobCompleted); err != nil {
