module github.com/dapr/dapr/tests/apps/service_invocation_grpc_proxy_client

<<<<<<< HEAD
go 1.21.9
=======
go 1.22.2
>>>>>>> 635dc49f

require (
	github.com/dapr/dapr v0.0.0-00010101000000-000000000000
	github.com/gorilla/mux v1.8.1
	google.golang.org/grpc v1.62.1
	google.golang.org/grpc/examples v0.0.0-20230224211313-3775f633ce20
)

require (
	github.com/golang/protobuf v1.5.4 // indirect
	github.com/google/uuid v1.6.0 // indirect
	go.opentelemetry.io/otel v1.21.0 // indirect
	go.opentelemetry.io/otel/trace v1.21.0 // indirect
<<<<<<< HEAD
	golang.org/x/net v0.22.0 // indirect
	golang.org/x/sys v0.18.0 // indirect
=======
	golang.org/x/net v0.24.0 // indirect
	golang.org/x/sys v0.19.0 // indirect
>>>>>>> 635dc49f
	golang.org/x/text v0.14.0 // indirect
	google.golang.org/genproto/googleapis/rpc v0.0.0-20240304212257-790db918fca8 // indirect
	google.golang.org/protobuf v1.33.0 // indirect
)

replace github.com/dapr/dapr => ../../../<|MERGE_RESOLUTION|>--- conflicted
+++ resolved
@@ -1,10 +1,6 @@
 module github.com/dapr/dapr/tests/apps/service_invocation_grpc_proxy_client
 
-<<<<<<< HEAD
-go 1.21.9
-=======
 go 1.22.2
->>>>>>> 635dc49f
 
 require (
 	github.com/dapr/dapr v0.0.0-00010101000000-000000000000
@@ -18,13 +14,8 @@
 	github.com/google/uuid v1.6.0 // indirect
 	go.opentelemetry.io/otel v1.21.0 // indirect
 	go.opentelemetry.io/otel/trace v1.21.0 // indirect
-<<<<<<< HEAD
-	golang.org/x/net v0.22.0 // indirect
-	golang.org/x/sys v0.18.0 // indirect
-=======
 	golang.org/x/net v0.24.0 // indirect
 	golang.org/x/sys v0.19.0 // indirect
->>>>>>> 635dc49f
 	golang.org/x/text v0.14.0 // indirect
 	google.golang.org/genproto/googleapis/rpc v0.0.0-20240304212257-790db918fca8 // indirect
 	google.golang.org/protobuf v1.33.0 // indirect
