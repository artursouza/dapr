module github.com/dapr/dapr/tests/apps/resiliencyapp_grpc

go 1.22.3

require (
	github.com/dapr/dapr v1.7.4
<<<<<<< HEAD
	google.golang.org/grpc v1.62.1
=======
	google.golang.org/grpc v1.64.0
>>>>>>> a04348b0
	google.golang.org/grpc/examples v0.0.0-20230224211313-3775f633ce20
	google.golang.org/protobuf v1.33.0
)

require (
<<<<<<< HEAD
	github.com/golang/protobuf v1.5.4 // indirect
	go.opentelemetry.io/otel v1.21.0 // indirect
	go.opentelemetry.io/otel/trace v1.21.0 // indirect
	golang.org/x/net v0.24.0 // indirect
	golang.org/x/sys v0.19.0 // indirect
	golang.org/x/text v0.14.0 // indirect
	google.golang.org/genproto/googleapis/rpc v0.0.0-20240304212257-790db918fca8 // indirect
=======
	go.opentelemetry.io/otel v1.24.0 // indirect
	go.opentelemetry.io/otel/trace v1.24.0 // indirect
	golang.org/x/net v0.24.0 // indirect
	golang.org/x/sys v0.19.0 // indirect
	golang.org/x/text v0.14.0 // indirect
	google.golang.org/genproto/googleapis/rpc v0.0.0-20240318140521-94a12d6c2237 // indirect
>>>>>>> a04348b0
)

replace github.com/dapr/dapr => ../../../<|MERGE_RESOLUTION|>--- conflicted
+++ resolved
@@ -4,32 +4,18 @@
 
 require (
 	github.com/dapr/dapr v1.7.4
-<<<<<<< HEAD
-	google.golang.org/grpc v1.62.1
-=======
 	google.golang.org/grpc v1.64.0
->>>>>>> a04348b0
 	google.golang.org/grpc/examples v0.0.0-20230224211313-3775f633ce20
 	google.golang.org/protobuf v1.33.0
 )
 
 require (
-<<<<<<< HEAD
-	github.com/golang/protobuf v1.5.4 // indirect
-	go.opentelemetry.io/otel v1.21.0 // indirect
-	go.opentelemetry.io/otel/trace v1.21.0 // indirect
-	golang.org/x/net v0.24.0 // indirect
-	golang.org/x/sys v0.19.0 // indirect
-	golang.org/x/text v0.14.0 // indirect
-	google.golang.org/genproto/googleapis/rpc v0.0.0-20240304212257-790db918fca8 // indirect
-=======
 	go.opentelemetry.io/otel v1.24.0 // indirect
 	go.opentelemetry.io/otel/trace v1.24.0 // indirect
 	golang.org/x/net v0.24.0 // indirect
 	golang.org/x/sys v0.19.0 // indirect
 	golang.org/x/text v0.14.0 // indirect
 	google.golang.org/genproto/googleapis/rpc v0.0.0-20240318140521-94a12d6c2237 // indirect
->>>>>>> a04348b0
 )
 
 replace github.com/dapr/dapr => ../../../