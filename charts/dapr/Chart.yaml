apiVersion: v1
<<<<<<< HEAD
appVersion: "1.4.0-rc.3"
description: A Helm chart for Dapr on Kubernetes
name: dapr
version: 1.4.0-rc.3
dependencies:
  - name: dapr_rbac
    version: "1.4.0-rc.3"
    repository: "file://dapr_rbac"
  - name: dapr_operator
    version: "1.4.0-rc.3"
    repository: "file://dapr_operator"
  - name: dapr_placement
    version: "1.4.0-rc.3"
    repository: "file://dapr_placement"
  - name: dapr_sidecar_injector
    version: "1.4.0-rc.3"
    repository: "file://dapr_sidecar_injector"
  - name: dapr_sentry
    version: "1.4.0-rc.3"
    repository: "file://dapr_sentry"
  - name: dapr_dashboard
    version: "0.8.0-rc.1"
=======
appVersion: "1.4.3"
description: A Helm chart for Dapr on Kubernetes
name: dapr
version: 1.4.3
dependencies:
  - name: dapr_rbac
    version: "1.4.3"
    repository: "file://dapr_rbac"
  - name: dapr_operator
    version: "1.4.3"
    repository: "file://dapr_operator"
  - name: dapr_placement
    version: "1.4.3"
    repository: "file://dapr_placement"
  - name: dapr_sidecar_injector
    version: "1.4.3"
    repository: "file://dapr_sidecar_injector"
  - name: dapr_sentry
    version: "1.4.3"
    repository: "file://dapr_sentry"
  - name: dapr_dashboard
    version: "0.8.0"
>>>>>>> 4f200b3d
    repository: "file://dapr_dashboard"<|MERGE_RESOLUTION|>--- conflicted
+++ resolved
@@ -1,28 +1,4 @@
 apiVersion: v1
-<<<<<<< HEAD
-appVersion: "1.4.0-rc.3"
-description: A Helm chart for Dapr on Kubernetes
-name: dapr
-version: 1.4.0-rc.3
-dependencies:
-  - name: dapr_rbac
-    version: "1.4.0-rc.3"
-    repository: "file://dapr_rbac"
-  - name: dapr_operator
-    version: "1.4.0-rc.3"
-    repository: "file://dapr_operator"
-  - name: dapr_placement
-    version: "1.4.0-rc.3"
-    repository: "file://dapr_placement"
-  - name: dapr_sidecar_injector
-    version: "1.4.0-rc.3"
-    repository: "file://dapr_sidecar_injector"
-  - name: dapr_sentry
-    version: "1.4.0-rc.3"
-    repository: "file://dapr_sentry"
-  - name: dapr_dashboard
-    version: "0.8.0-rc.1"
-=======
 appVersion: "1.4.3"
 description: A Helm chart for Dapr on Kubernetes
 name: dapr
@@ -45,5 +21,4 @@
     repository: "file://dapr_sentry"
   - name: dapr_dashboard
     version: "0.8.0"
->>>>>>> 4f200b3d
     repository: "file://dapr_dashboard"