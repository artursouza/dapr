/*
Copyright 2021 The Dapr Authors
Licensed under the Apache License, Version 2.0 (the "License");
you may not use this file except in compliance with the License.
You may obtain a copy of the License at
    http://www.apache.org/licenses/LICENSE-2.0
Unless required by applicable law or agreed to in writing, software
distributed under the License is distributed on an "AS IS" BASIS,
WITHOUT WARRANTIES OR CONDITIONS OF ANY KIND, either express or implied.
See the License for the specific language governing permissions and
limitations under the License.
*/

package actors

import (
	"context"
	"encoding/json"
	"errors"
	"fmt"
	"hash/fnv"
	nethttp "net/http"
	"reflect"
	"regexp"
	"strconv"
	"strings"
	"sync"
	"sync/atomic"
	"time"

	"github.com/cenkalti/backoff/v4"
	"github.com/google/uuid"
	"github.com/mitchellh/mapstructure"
	"github.com/valyala/fasthttp"
	"google.golang.org/grpc"
	"google.golang.org/grpc/codes"
	"google.golang.org/grpc/status"

	"github.com/dapr/components-contrib/state"
	"github.com/dapr/kit/logger"

	"github.com/dapr/dapr/pkg/actors/internal"
	"github.com/dapr/dapr/pkg/channel"
	"github.com/dapr/dapr/pkg/concurrency"
	configuration "github.com/dapr/dapr/pkg/config"
	daprCredentials "github.com/dapr/dapr/pkg/credentials"
	diag "github.com/dapr/dapr/pkg/diagnostics"
	diagUtils "github.com/dapr/dapr/pkg/diagnostics/utils"
	"github.com/dapr/dapr/pkg/health"
	invokev1 "github.com/dapr/dapr/pkg/messaging/v1"
	"github.com/dapr/dapr/pkg/modes"
	commonv1pb "github.com/dapr/dapr/pkg/proto/common/v1"
	internalv1pb "github.com/dapr/dapr/pkg/proto/internals/v1"
	"github.com/dapr/dapr/pkg/resiliency"
	"github.com/dapr/dapr/pkg/retry"
)

const (
	daprSeparator        = "||"
	metadataPartitionKey = "partitionKey"
	metadataZeroID       = "00000000-0000-0000-0000-000000000000"
)

var (
	log     = logger.NewLogger("dapr.runtime.actor")
	pattern = regexp.MustCompile(`^(R(?P<repetition>\d+)/)?P((?P<year>\d+)Y)?((?P<month>\d+)M)?((?P<week>\d+)W)?((?P<day>\d+)D)?(T((?P<hour>\d+)H)?((?P<minute>\d+)M)?((?P<second>\d+)S)?)?$`)
)

// Actors allow calling into virtual actors as well as actor state management.
//
//nolint:interfacebloat
type Actors interface {
	Call(ctx context.Context, req *invokev1.InvokeMethodRequest) (*invokev1.InvokeMethodResponse, error)
	Init() error
	Stop()
	GetState(ctx context.Context, req *GetStateRequest) (*StateResponse, error)
	TransactionalStateOperation(ctx context.Context, req *TransactionalRequest) error
	GetReminder(ctx context.Context, req *GetReminderRequest) (*Reminder, error)
	CreateReminder(ctx context.Context, req *CreateReminderRequest) error
	DeleteReminder(ctx context.Context, req *DeleteReminderRequest) error
	RenameReminder(ctx context.Context, req *RenameReminderRequest) error
	CreateTimer(ctx context.Context, req *CreateTimerRequest) error
	DeleteTimer(ctx context.Context, req *DeleteTimerRequest) error
	IsActorHosted(ctx context.Context, req *ActorHostedRequest) bool
	GetActiveActorsCount(ctx context.Context) []ActiveActorsCount
}

// PlacementService allows for interacting with the actor placement service.
type PlacementService interface {
	Start()
	Stop()
	WaitUntilPlacementTableIsReady()
	LookupActor(actorType, actorID string) (host string, appID string)
}

// GRPCConnectionFn is the type of the function that returns a gRPC connection
type GRPCConnectionFn func(ctx context.Context, address string, id string, namespace string, customOpts ...grpc.DialOption) (*grpc.ClientConn, func(destroy bool), error)

type actorsRuntime struct {
	externalAppChannel     channel.AppChannel
	store                  state.Store
	transactionalStore     state.TransactionalStore
	placement              PlacementService
	grpcConnectionFn       GRPCConnectionFn
	config                 Config
	actorsTable            *sync.Map
	activeTimers           *sync.Map
	activeTimersLock       *sync.RWMutex
	activeReminders        *sync.Map
	remindersLock          *sync.RWMutex
	remindersMigrationLock *sync.Mutex
	activeRemindersLock    *sync.RWMutex
	reminders              map[string][]actorReminderReference
	evaluationLock         *sync.RWMutex
	evaluationChan         chan struct{}
	appHealthy             *atomic.Bool
	certChain              *daprCredentials.CertChain
	tracingSpec            configuration.TracingSpec
	resiliency             resiliency.Provider
	storeName              string
	isResiliencyEnabled    bool
	internalActors         map[string]InternalActor
	internalAppChannel     *internalActorChannel
}

// ActiveActorsCount contain actorType and count of actors each type has.
type ActiveActorsCount struct {
	Type  string `json:"type"`
	Count int    `json:"count"`
}

// ActorMetadata represents information about the actor type.
type ActorMetadata struct {
	ID                string                 `json:"id"`
	RemindersMetadata ActorRemindersMetadata `json:"actorRemindersMetadata"`
	Etag              *string                `json:"-"`
}

// ActorRemindersMetadata represents information about actor's reminders.
type ActorRemindersMetadata struct {
	PartitionCount int                `json:"partitionCount"`
	partitionsEtag map[uint32]*string `json:"-"`
}

type actorReminderReference struct {
	actorMetadataID           string
	actorRemindersPartitionID uint32
	reminder                  Reminder
}

const (
	incompatibleStateStore = "state store does not support transactions which actors require to save state - please see https://docs.dapr.io/operations/components/setup-state-store/supported-state-stores/"
)

var ErrDaprResponseHeader = errors.New("error indicated via actor header response")

// ActorsOpts contains options for NewActors.
type ActorsOpts struct {
	StateStore       state.Store
	AppChannel       channel.AppChannel
	GRPCConnectionFn GRPCConnectionFn
	Config           Config
	CertChain        *daprCredentials.CertChain
	TracingSpec      configuration.TracingSpec
	Features         []configuration.FeatureSpec
	Resiliency       resiliency.Provider
	StateStoreName   string
	InternalActors   map[string]InternalActor

	// MockPlacement is a placement service implementation used for testing
	MockPlacement PlacementService
}

// NewActors create a new actors runtime with given config.
func NewActors(opts ActorsOpts) Actors {
	var transactionalStore state.TransactionalStore
	if opts.StateStore != nil {
		features := opts.StateStore.Features()
		if state.FeatureETag.IsPresent(features) && state.FeatureTransactional.IsPresent(features) {
			transactionalStore = opts.StateStore.(state.TransactionalStore)
		}
	}

	appHealthy := &atomic.Bool{}
	appHealthy.Store(true)
	return &actorsRuntime{
		store:                  opts.StateStore,
		externalAppChannel:     opts.AppChannel,
		grpcConnectionFn:       opts.GRPCConnectionFn,
		config:                 opts.Config,
		certChain:              opts.CertChain,
		tracingSpec:            opts.TracingSpec,
		resiliency:             opts.Resiliency,
		storeName:              opts.StateStoreName,
		placement:              opts.MockPlacement,
		transactionalStore:     transactionalStore,
		actorsTable:            &sync.Map{},
		activeTimers:           &sync.Map{},
		activeTimersLock:       &sync.RWMutex{},
		activeReminders:        &sync.Map{},
		remindersLock:          &sync.RWMutex{},
		remindersMigrationLock: &sync.Mutex{},
		activeRemindersLock:    &sync.RWMutex{},
		reminders:              map[string][]actorReminderReference{},
		evaluationLock:         &sync.RWMutex{},
		evaluationChan:         make(chan struct{}, 1),
		appHealthy:             appHealthy,
		isResiliencyEnabled:    configuration.IsFeatureEnabled(opts.Features, configuration.Resiliency),
		internalActors:         opts.InternalActors,
		internalAppChannel:     newInternalActorChannel(),
	}
}

func (a *actorsRuntime) Init() error {
	if len(a.config.PlacementAddresses) == 0 {
		return errors.New("actors: couldn't connect to placement service: address is empty")
	}

	// Configure the internal app channel with the provided internal actors and add
	// them to the list of hosted actor types.
	for actorType, actorImpl := range a.internalActors {
		if err := a.internalAppChannel.AddInternalActor(actorType, actorImpl); err != nil {
			return err
		}
		log.Debugf("registering internal actor type: %s", actorType)
		actorImpl.SetActorRuntime(a)
		a.config.HostedActorTypes = append(a.config.HostedActorTypes, actorType)
	}

	if len(a.config.HostedActorTypes) > 0 {
		if a.store == nil {
			// If we have hosted actors and no store, we can't initialize the actor runtime
			return fmt.Errorf("hosted actors: state store must be present to initialize the actor runtime")
		}

		features := a.store.Features()
		if !state.FeatureETag.IsPresent(features) || !state.FeatureTransactional.IsPresent(features) {
			return errors.New(incompatibleStateStore)
		}
	}

	hostname := fmt.Sprintf("%s:%d", a.config.HostAddress, a.config.Port)

	afterTableUpdateFn := func() {
		a.drainRebalancedActors()
		a.evaluateReminders()
	}
	appHealthFn := func() bool { return a.appHealthy.Load() }

	if a.placement == nil {
		a.placement = internal.NewActorPlacement(
			a.config.PlacementAddresses, a.certChain,
			a.config.AppID, hostname, a.config.HostedActorTypes,
			appHealthFn,
			afterTableUpdateFn)
	}

	go a.placement.Start()
	a.startDeactivationTicker(a.config)

	log.Infof("actor runtime started. actor idle timeout: %s. actor scan interval: %s",
		a.config.ActorIdleTimeout.String(), a.config.ActorDeactivationScanInterval.String())

	// Be careful to configure healthz endpoint option. If app healthz returns unhealthy status, Dapr will
	// disconnect from placement to remove the node from consistent hashing ring.
	// i.e if app is busy state, the healthz status would be flaky, which leads to frequent
	// actor rebalancing. It will impact the entire service.
	go a.startAppHealthCheck(
		health.WithFailureThreshold(4),
		health.WithInterval(5*time.Second),
		health.WithRequestTimeout(2*time.Second))

	return nil
}

func (a *actorsRuntime) startAppHealthCheck(opts ...health.Option) {
	if len(a.config.HostedActorTypes) == 0 || a.externalAppChannel == nil {
		return
	}

<<<<<<< HEAD
	healthAddress := fmt.Sprintf("%s/healthz", a.externalAppChannel.GetBaseAddress())
	ch := health.StartEndpointHealthCheck(healthAddress, opts...)
=======
	ch := health.StartEndpointHealthCheck(a.appChannel.GetBaseAddress()+"/healthz", opts...)
>>>>>>> 31b83bf8
	for {
		appHealthy := <-ch
		a.appHealthy.Store(appHealthy)
	}
}

func constructCompositeKey(keys ...string) string {
	return strings.Join(keys, daprSeparator)
}

func decomposeCompositeKey(compositeKey string) []string {
	return strings.Split(compositeKey, daprSeparator)
}

func (a *actorsRuntime) deactivateActor(actorType, actorID string) error {
	req := invokev1.NewInvokeMethodRequest(fmt.Sprintf("actors/%s/%s", actorType, actorID))
	req.WithActor(actorType, actorID)
	req.WithHTTPExtension(nethttp.MethodDelete, "")
	req.WithRawData(nil, invokev1.JSONContentType)

	// TODO Propagate context.
	ctx := context.Background()

	resp, err := a.getAppChannel(actorType).InvokeMethod(ctx, req)
	if err != nil {
		diag.DefaultMonitoring.ActorDeactivationFailed(actorType, "invoke")
		return err
	}

	if resp.Status().Code != nethttp.StatusOK {
		diag.DefaultMonitoring.ActorDeactivationFailed(actorType, fmt.Sprintf("status_code_%d", resp.Status().Code))
		_, body := resp.RawData()
		return fmt.Errorf("error from actor service: %s", string(body))
	}

	actorKey := constructCompositeKey(actorType, actorID)
	a.actorsTable.Delete(actorKey)
	diag.DefaultMonitoring.ActorDeactivated(actorType)
	log.Debugf("deactivated actor type=%s, id=%s\n", actorType, actorID)

	return nil
}

func (a *actorsRuntime) getActorTypeAndIDFromKey(key string) (string, string) {
	arr := decomposeCompositeKey(key)
	return arr[0], arr[1]
}

func (a *actorsRuntime) startDeactivationTicker(configuration Config) {
	ticker := time.NewTicker(configuration.ActorDeactivationScanInterval)
	go func() {
		for t := range ticker.C {
			a.actorsTable.Range(func(key, value interface{}) bool {
				actorInstance := value.(*actor)

				if actorInstance.isBusy() {
					return true
				}

				durationPassed := t.Sub(actorInstance.lastUsedTime)
				if durationPassed >= configuration.GetIdleTimeoutForType(actorInstance.actorType) {
					go func(actorKey string) {
						actorType, actorID := a.getActorTypeAndIDFromKey(actorKey)
						err := a.deactivateActor(actorType, actorID)
						if err != nil {
							log.Errorf("failed to deactivate actor %s: %s", actorKey, err)
						}
					}(key.(string))
				}

				return true
			})
		}
	}()
}

type lookupActorRes struct {
	targetActorAddress string
	appID              string
}

func (a *actorsRuntime) Call(ctx context.Context, req *invokev1.InvokeMethodRequest) (*invokev1.InvokeMethodResponse, error) {
	a.placement.WaitUntilPlacementTableIsReady()

	actor := req.Actor()
	// Retry here to allow placement table dissemination/rebalancing to happen.
	var policyDef *resiliency.PolicyDefinition
	if a.isResiliencyEnabled {
		policyDef = a.resiliency.BuiltInPolicy(resiliency.BuiltInActorNotFoundRetries)
	} else {
		noOp := resiliency.NoOp{}
		policyDef = noOp.BuiltInPolicy(resiliency.BuiltInActorNotFoundRetries)
	}
	policyRunner := resiliency.NewRunner[*lookupActorRes](ctx, policyDef)
	lar, err := policyRunner(func(ctx context.Context) (*lookupActorRes, error) {
		rAddr, rAppID := a.placement.LookupActor(actor.GetActorType(), actor.GetActorId())
		if rAddr == "" {
			return nil, fmt.Errorf("error finding address for actor type %s with id %s", actor.GetActorType(), actor.GetActorId())
		}
		return &lookupActorRes{
			targetActorAddress: rAddr,
			appID:              rAppID,
		}, nil
	})
	if err != nil {
		return nil, err
	}
	if lar == nil {
		lar = &lookupActorRes{}
	}

	var resp *invokev1.InvokeMethodResponse
	if a.isActorLocal(lar.targetActorAddress, a.config.HostAddress, a.config.Port) {
		resp, err = a.callLocalActor(ctx, req)
	} else {
		resp, err = a.callRemoteActorWithRetry(ctx, retry.DefaultLinearRetryCount, retry.DefaultLinearBackoffInterval, a.callRemoteActor, lar.targetActorAddress, lar.appID, req)
	}

	if err != nil {
		if errors.Is(err, ErrDaprResponseHeader) {
			// We return the response to maintain the .NET Actor contract which communicates errors via the body, but resiliency needs the error to retry.
			return resp, err
		}
		return nil, err
	}
	return resp, nil
}

// callRemoteActorWithRetry will call a remote actor for the specified number of retries and will only retry in the case of transient failures.
func (a *actorsRuntime) callRemoteActorWithRetry(
	ctx context.Context,
	numRetries int,
	backoffInterval time.Duration,
	fn func(ctx context.Context, targetAddress, targetID string, req *invokev1.InvokeMethodRequest) (*invokev1.InvokeMethodResponse, func(destroy bool), error),
	targetAddress, targetID string, req *invokev1.InvokeMethodRequest,
) (*invokev1.InvokeMethodResponse, error) {
	// TODO: Once resiliency is out of preview, we can have this be the only path.
	if a.isResiliencyEnabled {
		if a.resiliency.GetPolicy(req.Actor().ActorType, &resiliency.ActorPolicy{}) == nil {
			policyRunner := resiliency.NewRunner[*invokev1.InvokeMethodResponse](ctx,
				a.resiliency.BuiltInPolicy(resiliency.BuiltInActorRetries),
			)
			attempts := atomic.Int32{}
			return policyRunner(func(ctx context.Context) (*invokev1.InvokeMethodResponse, error) {
				attempt := attempts.Add(1)
				rResp, teardown, rErr := fn(ctx, targetAddress, targetID, req)
				if rErr == nil {
					teardown(false)
					return rResp, nil
				}

				code := status.Code(rErr)
				if code == codes.Unavailable || code == codes.Unauthenticated {
					// Destroy the connection and force a re-connection on the next attempt
					teardown(true)
					return rResp, fmt.Errorf("failed to invoke target %s after %d retries. Error: %w", targetAddress, attempt-1, rErr)
				}

				teardown(false)
				return rResp, backoff.Permanent(rErr)
			})
		}

		resp, teardown, err := fn(ctx, targetAddress, targetID, req)
		teardown(false)
		return resp, err
	}
	for i := 0; i < numRetries; i++ {
		resp, teardown, err := fn(ctx, targetAddress, targetID, req)
		if err == nil {
			teardown(false)
			return resp, nil
		}
		time.Sleep(backoffInterval)

		code := status.Code(err)
		if code == codes.Unavailable || code == codes.Unauthenticated {
			// Destroy the connection and force a re-connection on the next attempt
			teardown(true)
			continue
		}

		teardown(false)
		return resp, err
	}
	return nil, fmt.Errorf("failed to invoke target %s after %d retries", targetAddress, numRetries)
}

func (a *actorsRuntime) getOrCreateActor(actorType, actorID string) *actor {
	key := constructCompositeKey(actorType, actorID)

	// This avoids allocating multiple actor allocations by calling newActor
	// whenever actor is invoked. When storing actor key first, there is a chance to
	// call newActor, but this is trivial.
	val, ok := a.actorsTable.Load(key)
	if !ok {
		val, _ = a.actorsTable.LoadOrStore(key, newActor(actorType, actorID, a.config.GetReentrancyForType(actorType).MaxStackDepth))
	}

	return val.(*actor)
}

func (a *actorsRuntime) callLocalActor(ctx context.Context, req *invokev1.InvokeMethodRequest) (*invokev1.InvokeMethodResponse, error) {
	actorTypeID := req.Actor()

	act := a.getOrCreateActor(actorTypeID.GetActorType(), actorTypeID.GetActorId())

	// Reentrancy to determine how we lock.
	var reentrancyID *string
	if a.config.GetReentrancyForType(act.actorType).Enabled {
		if headerValue, ok := req.Metadata()["Dapr-Reentrancy-Id"]; ok {
			reentrancyID = &headerValue.GetValues()[0]
		} else {
			reentrancyHeader := fasthttp.RequestHeader{}
			uuidObj, err := uuid.NewRandom()
			if err != nil {
				return nil, fmt.Errorf("failed to generate UUID: %w", err)
			}
			uuid := uuidObj.String()
			reentrancyHeader.Add("Dapr-Reentrancy-Id", uuid)
			req.AddHeaders(&reentrancyHeader)
			reentrancyID = &uuid
		}
	}

	err := act.lock(reentrancyID)
	if err != nil {
		return nil, status.Error(codes.ResourceExhausted, err.Error())
	}
	defer act.unlock()

	// Replace method to actors method.
	msg := req.Message()
	originalMethod := msg.Method
	msg.Method = "actors/" + actorTypeID.GetActorType() + "/" + actorTypeID.GetActorId() + "/method/" + msg.Method

	// Reset the method so we can perform retries.
	defer func() {
		msg.Method = originalMethod
	}()

	// Original code overrides method with PUT. Why?
	if msg.GetHttpExtension() == nil {
		req.WithHTTPExtension(nethttp.MethodPut, "")
	} else {
		msg.HttpExtension.Verb = commonv1pb.HTTPExtension_PUT //nolint:nosnakecase
	}

<<<<<<< HEAD
	policy := a.resiliency.ActorPostLockPolicy(ctx, act.actorType, act.actorID)
	var resp *invokev1.InvokeMethodResponse
	err = policy(func(ctx context.Context) (rErr error) {
		resp, rErr = a.getAppChannel(act.actorType).InvokeMethod(ctx, req)
		return rErr
=======
	policyRunner := resiliency.NewRunner[*invokev1.InvokeMethodResponse](ctx,
		a.resiliency.ActorPostLockPolicy(act.actorType, act.actorID),
	)
	resp, err := policyRunner(func(ctx context.Context) (*invokev1.InvokeMethodResponse, error) {
		return a.appChannel.InvokeMethod(ctx, req)
>>>>>>> 31b83bf8
	})
	if err != nil {
		return nil, err
	}

	if resp == nil {
		return nil, errors.New("error from actor service: response object is nil")
	}
	_, respData := resp.RawData()
	if resp.Status().Code != nethttp.StatusOK {
		return nil, fmt.Errorf("error from actor service: %s", string(respData))
	}

	// The .NET SDK signifies Actor failure via a header instead of a bad response.
	if _, ok := resp.Headers()["X-Daprerrorresponseheader"]; ok {
		return resp, ErrDaprResponseHeader
	}

	return resp, nil
}

func (a *actorsRuntime) getAppChannel(actorType string) channel.AppChannel {
	if a.internalAppChannel.Contains(actorType) {
		return a.internalAppChannel
	} else {
		return a.externalAppChannel
	}
}

func (a *actorsRuntime) callRemoteActor(
	ctx context.Context,
	targetAddress, targetID string,
	req *invokev1.InvokeMethodRequest,
) (*invokev1.InvokeMethodResponse, func(destroy bool), error) {
	conn, teardown, err := a.grpcConnectionFn(context.TODO(), targetAddress, targetID, a.config.Namespace)
	if err != nil {
		return nil, teardown, err
	}

	span := diagUtils.SpanFromContext(ctx)
	ctx = diag.SpanContextToGRPCMetadata(ctx, span.SpanContext())
	client := internalv1pb.NewServiceInvocationClient(conn)
	resp, err := client.CallActor(ctx, req.Proto())
	if err != nil {
		return nil, teardown, err
	}

	invokeResponse, invokeErr := invokev1.InternalInvokeResponse(resp)
	if invokeErr != nil {
		return nil, teardown, invokeErr
	}

	// Generated gRPC client eats the response when we send
	if _, ok := invokeResponse.Headers()["X-Daprerrorresponseheader"]; ok {
		return invokeResponse, teardown, ErrDaprResponseHeader
	}

	return invokeResponse, teardown, nil
}

func (a *actorsRuntime) isActorLocal(targetActorAddress, hostAddress string, grpcPort int) bool {
	return strings.Contains(targetActorAddress, "localhost") || strings.Contains(targetActorAddress, "127.0.0.1") ||
		targetActorAddress == hostAddress+":"+strconv.Itoa(grpcPort)
}

func (a *actorsRuntime) GetState(ctx context.Context, req *GetStateRequest) (*StateResponse, error) {
	if a.store == nil {
		return nil, errors.New("actors: state store does not exist or incorrectly configured")
	}

	partitionKey := constructCompositeKey(a.config.AppID, req.ActorType, req.ActorID)
	metadata := map[string]string{metadataPartitionKey: partitionKey}

	key := a.constructActorStateKey(req.ActorType, req.ActorID, req.Key)

	policyRunner := resiliency.NewRunner[*state.GetResponse](ctx,
		a.resiliency.ComponentOutboundPolicy(a.storeName, resiliency.Statestore),
	)
	storeReq := &state.GetRequest{
		Key:      key,
		Metadata: metadata,
	}
	resp, err := policyRunner(func(ctx context.Context) (*state.GetResponse, error) {
		return a.store.Get(storeReq)
	})
	if err != nil {
		return nil, err
	}

	if resp == nil {
		return &StateResponse{}, nil
	}

	return &StateResponse{
		Data: resp.Data,
	}, nil
}

func (a *actorsRuntime) TransactionalStateOperation(ctx context.Context, req *TransactionalRequest) error {
	if a.store == nil || a.transactionalStore == nil {
		return errors.New("actors: state store does not exist or incorrectly configured. Have you set the - name: actorStateStore value: \"true\" in your state store component file?")
	}
	operations := make([]state.TransactionalStateOperation, len(req.Operations))
	partitionKey := constructCompositeKey(a.config.AppID, req.ActorType, req.ActorID)
	metadata := map[string]string{metadataPartitionKey: partitionKey}
	for i, o := range req.Operations {
		switch o.Operation {
		case Upsert:
			var upsert TransactionalUpsert
			err := mapstructure.Decode(o.Request, &upsert)
			if err != nil {
				return err
			}
			key := a.constructActorStateKey(req.ActorType, req.ActorID, upsert.Key)
			operations[i] = state.TransactionalStateOperation{
				Request: state.SetRequest{
					Key:      key,
					Value:    upsert.Value,
					Metadata: metadata,
				},
				Operation: state.Upsert,
			}
		case Delete:
			var delete TransactionalDelete
			err := mapstructure.Decode(o.Request, &delete)
			if err != nil {
				return err
			}
			key := a.constructActorStateKey(req.ActorType, req.ActorID, delete.Key)
			operations[i] = state.TransactionalStateOperation{
				Request: state.DeleteRequest{
					Key:      key,
					Metadata: metadata,
				},
				Operation: state.Delete,
			}
		default:
			return fmt.Errorf("operation type %s not supported", o.Operation)
		}
	}

	policyRunner := resiliency.NewRunner[any](ctx,
		a.resiliency.ComponentOutboundPolicy(a.storeName, resiliency.Statestore),
	)
	stateReq := &state.TransactionalStateRequest{
		Operations: operations,
		Metadata:   metadata,
	}
	_, err := policyRunner(func(ctx context.Context) (any, error) {
		return nil, a.transactionalStore.Multi(stateReq)
	})
	return err
}

func (a *actorsRuntime) IsActorHosted(ctx context.Context, req *ActorHostedRequest) bool {
	key := constructCompositeKey(req.ActorType, req.ActorID)
	var policyDef *resiliency.PolicyDefinition
	if a.isResiliencyEnabled {
		policyDef = a.resiliency.BuiltInPolicy(resiliency.BuiltInActorNotFoundRetries)
	} else {
		noOp := resiliency.NoOp{}
		policyDef = noOp.BuiltInPolicy(resiliency.BuiltInActorNotFoundRetries)
	}
	policyRunner := resiliency.NewRunner[any](ctx, policyDef)
	_, err := policyRunner(func(ctx context.Context) (any, error) {
		_, exists := a.actorsTable.Load(key)
		if !exists {
			// Error message isn't used - we just need to have an error
			return nil, errors.New("")
		}
		return nil, nil
	})
	return err == nil
}

func (a *actorsRuntime) constructActorStateKey(actorType, actorID, key string) string {
	return constructCompositeKey(a.config.AppID, actorType, actorID, key)
}

func (a *actorsRuntime) drainRebalancedActors() {
	// visit all currently active actors.
	var wg sync.WaitGroup

	a.actorsTable.Range(func(key interface{}, value interface{}) bool {
		wg.Add(1)
		go func(key interface{}, value interface{}, wg *sync.WaitGroup) {
			defer wg.Done()
			// for each actor, deactivate if no longer hosted locally
			actorKey := key.(string)
			actorType, actorID := a.getActorTypeAndIDFromKey(actorKey)
			address, _ := a.placement.LookupActor(actorType, actorID)
			if address != "" && !a.isActorLocal(address, a.config.HostAddress, a.config.Port) {
				// actor has been moved to a different host, deactivate when calls are done cancel any reminders
				// each item in reminders contain a struct with some metadata + the actual reminder struct
				a.remindersLock.RLock()
				reminders := a.reminders[actorType]
				a.remindersLock.RUnlock()
				for _, r := range reminders {
					// r.reminder refers to the actual reminder struct that is saved in the db
					if r.reminder.ActorType == actorType && r.reminder.ActorID == actorID {
						reminderKey := constructCompositeKey(actorKey, r.reminder.Name)
						stopChan, exists := a.activeReminders.Load(reminderKey)
						if exists {
							close(stopChan.(chan bool))
							a.activeReminders.Delete(reminderKey)
						}
					}
				}

				actor := value.(*actor)
				if a.config.GetDrainRebalancedActorsForType(actorType) {
					// wait until actor isn't busy or timeout hits
					if actor.isBusy() {
						select {
						case <-time.After(a.config.DrainOngoingCallTimeout):
							break
						case <-actor.channel():
							// if a call comes in from the actor for state changes, that's still allowed
							break
						}
					}
				}

				// don't allow state changes
				a.actorsTable.Delete(key)

				diag.DefaultMonitoring.ActorRebalanced(actorType)

				for {
					// wait until actor is not busy, then deactivate
					if !actor.isBusy() {
						err := a.deactivateActor(actorType, actorID)
						if err != nil {
							log.Errorf("failed to deactivate actor %s: %s", actorKey, err)
						}
						break
					}
					time.Sleep(time.Millisecond * 500)
				}
			}
		}(key, value, &wg)
		return true
	})

	wg.Wait()
}

func (a *actorsRuntime) evaluateReminders() {
	a.evaluationLock.Lock()
	defer a.evaluationLock.Unlock()

	a.evaluationChan <- struct{}{}

	var wg sync.WaitGroup
	for _, t := range a.config.HostedActorTypes {
		vals, _, err := a.getRemindersForActorType(t, true)
		if err != nil {
			log.Errorf("error getting reminders for actor type %s: %s", t, err)
		} else {
			log.Debugf("loaded %d reminders for actor type %s", len(vals), t)
			a.remindersLock.Lock()
			a.reminders[t] = vals
			a.remindersLock.Unlock()

			wg.Add(1)
			go func(wg *sync.WaitGroup, reminders []actorReminderReference) {
				defer wg.Done()

				for i := range reminders {
					r := reminders[i] // Make a copy since we will refer to this as a reference in this loop.
					targetActorAddress, _ := a.placement.LookupActor(r.reminder.ActorType, r.reminder.ActorID)
					if targetActorAddress == "" {
						log.Warnf("did not find address for actor ID %s and actor type %s in reminder %s",
							r.reminder.ActorID,
							r.reminder.ActorType,
							r.reminder.Name)
						continue
					}

					actorKey := constructCompositeKey(r.reminder.ActorType, r.reminder.ActorID)
					reminderKey := constructCompositeKey(actorKey, r.reminder.Name)
					if a.isActorLocal(targetActorAddress, a.config.HostAddress, a.config.Port) {
						_, exists := a.activeReminders.Load(reminderKey)

						if !exists {
							stop := make(chan bool)
							a.activeReminders.Store(reminderKey, stop)
							err := a.startReminder(&r.reminder, stop)
							if err != nil {
								log.Errorf("error starting reminder: %s", err)
							} else {
								log.Debugf("started reminder %s for actor ID %s and actor type %s",
									r.reminder.Name,
									r.reminder.ActorID,
									r.reminder.ActorType)
							}
						} else {
							log.Debugf("reminder %s already exists for actor ID %s and actor type %s",
								r.reminder.Name,
								r.reminder.ActorID,
								r.reminder.ActorType)
						}
					} else {
						stopChan, exists := a.activeReminders.Load(reminderKey)
						if exists {
							log.Debugf("stopping reminder %s on %s as it's active on host %s", reminderKey, a.config.HostAddress, targetActorAddress)
							close(stopChan.(chan bool))
							a.activeReminders.Delete(reminderKey)
						}
					}
				}
			}(&wg, vals)
		}
	}
	wg.Wait()
	<-a.evaluationChan
}

func (a *actorsRuntime) getReminderTrack(actorKey, name string) (*ReminderTrack, error) {
	if a.store == nil {
		return nil, errors.New("actors: state store does not exist or incorrectly configured")
	}

	policyRunner := resiliency.NewRunner[*state.GetResponse](context.TODO(),
		a.resiliency.ComponentOutboundPolicy(a.storeName, resiliency.Statestore),
	)
	storeReq := &state.GetRequest{
		Key: constructCompositeKey(actorKey, name),
	}
	resp, err := policyRunner(func(ctx context.Context) (*state.GetResponse, error) {
		return a.store.Get(storeReq)
	})
	if err != nil {
		return nil, err
	}

	if resp == nil {
		resp = &state.GetResponse{}
	}
	track := &ReminderTrack{
		RepetitionLeft: -1,
	}
	_ = json.Unmarshal(resp.Data, track)
	track.Etag = resp.ETag
	return track, nil
}

func (a *actorsRuntime) updateReminderTrack(actorKey, name string, repetition int, lastInvokeTime time.Time, etag *string) error {
	if a.store == nil {
		return errors.New("actors: state store does not exist or incorrectly configured")
	}

	track := ReminderTrack{
		LastFiredTime:  lastInvokeTime.Format(time.RFC3339),
		RepetitionLeft: repetition,
	}

	policyRunner := resiliency.NewRunner[any](context.TODO(),
		a.resiliency.ComponentOutboundPolicy(a.storeName, resiliency.Statestore),
	)
	setReq := &state.SetRequest{
		Key:   constructCompositeKey(actorKey, name),
		Value: track,
		ETag:  etag,
		Options: state.SetStateOption{
			Concurrency: state.FirstWrite,
		},
	}
	_, err := policyRunner(func(ctx context.Context) (any, error) {
		return nil, a.store.Set(setReq)
	})
	return err
}

func (a *actorsRuntime) startReminder(reminder *Reminder, stopChannel chan bool) error {
	actorKey := constructCompositeKey(reminder.ActorType, reminder.ActorID)
	reminderKey := constructCompositeKey(actorKey, reminder.Name)

	var (
		nextTime, ttl            time.Time
		period                   time.Duration
		years, months, days      int
		repeats, repetitionsLeft int
		eTag                     *string
	)

	registeredTime, err := time.Parse(time.RFC3339, reminder.RegisteredTime)
	if err != nil {
		return fmt.Errorf("error parsing reminder registered time: %w", err)
	}
	if len(reminder.ExpirationTime) != 0 {
		if ttl, err = time.Parse(time.RFC3339, reminder.ExpirationTime); err != nil {
			return fmt.Errorf("error parsing reminder expiration time: %w", err)
		}
	}

	repeats = -1 // set to default
	if len(reminder.Period) != 0 {
		if years, months, days, period, repeats, err = parseDuration(reminder.Period); err != nil {
			return fmt.Errorf("error parsing reminder period: %w", err)
		}
	}

	track, err := a.getReminderTrack(actorKey, reminder.Name)
	if err != nil {
		return fmt.Errorf("error getting reminder track: %w", err)
	}

	if track != nil && len(track.LastFiredTime) != 0 {
		lastFiredTime, err := time.Parse(time.RFC3339, track.LastFiredTime)
		if err != nil {
			return fmt.Errorf("error parsing reminder last fired time: %w", err)
		}

		repetitionsLeft = track.RepetitionLeft
		nextTime = lastFiredTime.AddDate(years, months, days).Add(period)
	} else {
		repetitionsLeft = repeats
		nextTime = registeredTime
	}
	eTag = track.Etag

	go func(reminder *Reminder, years int, months int, days int, period time.Duration, nextTime, ttl time.Time, repetitionsLeft int, eTag *string, stop chan bool) {
		var (
			ttlTimer, nextTimer *time.Timer
			ttlTimerC           <-chan time.Time
			err                 error
		)
		if !ttl.IsZero() {
			ttlTimer = time.NewTimer(time.Until(ttl))
			ttlTimerC = ttlTimer.C
		}
		nextTimer = time.NewTimer(time.Until(nextTime))
		defer func() {
			if nextTimer.Stop() {
				<-nextTimer.C
			}
			if ttlTimer != nil && ttlTimer.Stop() {
				<-ttlTimerC
			}
		}()
	L:
		for {
			select {
			case <-nextTimer.C:
				// noop
			case <-ttlTimerC:
				// proceed with reminder deletion
				log.Infof("reminder %s has expired", reminder.Name)
				break L
			case <-stop:
				// reminder has been already deleted
				log.Infof("reminder %s with parameters: dueTime: %s, period: %s, data: %v has been deleted.", reminder.Name, reminder.RegisteredTime, reminder.Period, reminder.Data)
				return
			}

			_, exists := a.activeReminders.Load(reminderKey)
			if !exists {
				log.Errorf("could not find active reminder with key: %s", reminderKey)
				return
			}
			// if all repetitions are completed, proceed with reminder deletion
			if repetitionsLeft == 0 {
				log.Infof("reminder %q has completed %d repetitions", reminder.Name, repeats)
				break L
			}
			if err = a.executeReminder(reminder); err != nil {
				log.Errorf("error execution of reminder %q for actor type %s with id %s: %v",
					reminder.Name, reminder.ActorType, reminder.ActorID, err)
			}
			if repetitionsLeft > 0 {
				repetitionsLeft--
			}

			_, exists = a.activeReminders.Load(reminderKey)
			if exists {
				if err = a.updateReminderTrack(actorKey, reminder.Name, repetitionsLeft, nextTime, eTag); err != nil {
					log.Errorf("error updating reminder track: %v", err)
				}
				track, gErr := a.getReminderTrack(actorKey, reminder.Name)
				if gErr != nil {
					log.Errorf("error retrieving reminder: %v", gErr)
				} else {
					eTag = track.Etag
				}
			} else {
				log.Errorf("could not find active reminder with key: %s", reminderKey)
				return
			}

			// if reminder is not repetitive, proceed with reminder deletion
			if years == 0 && months == 0 && days == 0 && period == 0 {
				break L
			}
			nextTime = nextTime.AddDate(years, months, days).Add(period)
			if nextTimer.Stop() {
				<-nextTimer.C
			}
			nextTimer.Reset(time.Until(nextTime))
		}
		err = a.DeleteReminder(context.TODO(), &DeleteReminderRequest{
			Name:      reminder.Name,
			ActorID:   reminder.ActorID,
			ActorType: reminder.ActorType,
		})
		if err != nil {
			log.Errorf("error deleting reminder: %s", err)
		}
	}(reminder, years, months, days, period, nextTime, ttl, repetitionsLeft, eTag, stopChannel)

	return nil
}

func (a *actorsRuntime) executeReminder(reminder *Reminder) error {
	r := ReminderResponse{
		DueTime: reminder.DueTime,
		Period:  reminder.Period,
		Data:    reminder.Data,
	}

	log.Debugf("executing reminder %s for actor type %s with id %s", reminder.Name, reminder.ActorType, reminder.ActorID)
	req := invokev1.NewInvokeMethodRequest(fmt.Sprintf("remind/%s", reminder.Name))
	req.WithActor(reminder.ActorType, reminder.ActorID)

	if isInternalActor(reminder.ActorType) {
		// Use a binary encoding (instead of JSON) for internal reminders to help preserve type information
		b, err := EncodeInternalActorData(r)
		if err != nil {
			return err
		}
		req.WithRawData(b, invokev1.OctetStreamContentType)
	} else {
		b, err := json.Marshal(&r)
		if err != nil {
			return err
		}
		req.WithRawData(b, invokev1.JSONContentType)
	}

	policyRunner := resiliency.NewRunner[*invokev1.InvokeMethodResponse](context.TODO(),
		a.resiliency.ActorPreLockPolicy(reminder.ActorType, reminder.ActorID),
	)
	_, err = policyRunner(func(ctx context.Context) (*invokev1.InvokeMethodResponse, error) {
		return a.callLocalActor(ctx, req)
	})
	return err
}

func (a *actorsRuntime) reminderRequiresUpdate(req *CreateReminderRequest, reminder *Reminder) bool {
	if reminder.ActorID == req.ActorID && reminder.ActorType == req.ActorType && reminder.Name == req.Name &&
		(!reflect.DeepEqual(reminder.Data, req.Data) || reminder.DueTime != req.DueTime || reminder.Period != req.Period ||
			len(req.TTL) != 0 || (len(reminder.ExpirationTime) != 0 && len(req.TTL) == 0)) {
		return true
	}

	return false
}

func (a *actorsRuntime) getReminder(reminderName string, actorType string, actorID string) (*Reminder, bool) {
	a.remindersLock.RLock()
	reminders := a.reminders[actorType]
	a.remindersLock.RUnlock()

	for _, r := range reminders {
		if r.reminder.ActorID == actorID && r.reminder.ActorType == actorType && r.reminder.Name == reminderName {
			return &r.reminder, true
		}
	}

	return nil, false
}

func (m *ActorMetadata) calculateReminderPartition(actorID, reminderName string) uint32 {
	if m.RemindersMetadata.PartitionCount <= 0 {
		return 0
	}

	// do not change this hash function because it would be a breaking change.
	h := fnv.New32a()
	h.Write([]byte(actorID))
	h.Write([]byte(reminderName))
	return (h.Sum32() % uint32(m.RemindersMetadata.PartitionCount)) + 1
}

func (m *ActorMetadata) createReminderReference(reminder Reminder) actorReminderReference {
	if m.RemindersMetadata.PartitionCount > 0 {
		return actorReminderReference{
			actorMetadataID:           m.ID,
			actorRemindersPartitionID: m.calculateReminderPartition(reminder.ActorID, reminder.Name),
			reminder:                  reminder,
		}
	}

	return actorReminderReference{
		actorMetadataID:           metadataZeroID,
		actorRemindersPartitionID: 0,
		reminder:                  reminder,
	}
}

func (m *ActorMetadata) calculateRemindersStateKey(actorType string, remindersPartitionID uint32) string {
	if remindersPartitionID == 0 {
		return constructCompositeKey("actors", actorType)
	}

	return constructCompositeKey(
		"actors",
		actorType,
		m.ID,
		"reminders",
		strconv.Itoa(int(remindersPartitionID)))
}

func (m *ActorMetadata) calculateEtag(partitionID uint32) *string {
	return m.RemindersMetadata.partitionsEtag[partitionID]
}

func (m *ActorMetadata) removeReminderFromPartition(reminderRefs []actorReminderReference, actorType, actorID, reminderName string) ([]Reminder, string, *string) {
	// First, we find the partition
	var partitionID uint32
	if m.RemindersMetadata.PartitionCount > 0 {
		for _, reminderRef := range reminderRefs {
			if reminderRef.reminder.ActorType == actorType && reminderRef.reminder.ActorID == actorID && reminderRef.reminder.Name == reminderName {
				partitionID = reminderRef.actorRemindersPartitionID
			}
		}
	}

	var remindersInPartitionAfterRemoval []Reminder
	for _, reminderRef := range reminderRefs {
		if reminderRef.reminder.ActorType == actorType && reminderRef.reminder.ActorID == actorID && reminderRef.reminder.Name == reminderName {
			continue
		}

		// Only the items in the partition to be updated.
		if reminderRef.actorRemindersPartitionID == partitionID {
			remindersInPartitionAfterRemoval = append(remindersInPartitionAfterRemoval, reminderRef.reminder)
		}
	}

	stateKey := m.calculateRemindersStateKey(actorType, partitionID)
	return remindersInPartitionAfterRemoval, stateKey, m.calculateEtag(partitionID)
}

func (m *ActorMetadata) insertReminderInPartition(reminderRefs []actorReminderReference, reminder Reminder) ([]Reminder, actorReminderReference, string, *string) {
	newReminderRef := m.createReminderReference(reminder)

	var remindersInPartitionAfterInsertion []Reminder
	for _, reminderRef := range reminderRefs {
		// Only the items in the partition to be updated.
		if reminderRef.actorRemindersPartitionID == newReminderRef.actorRemindersPartitionID {
			remindersInPartitionAfterInsertion = append(remindersInPartitionAfterInsertion, reminderRef.reminder)
		}
	}

	remindersInPartitionAfterInsertion = append(remindersInPartitionAfterInsertion, reminder)

	stateKey := m.calculateRemindersStateKey(newReminderRef.reminder.ActorType, newReminderRef.actorRemindersPartitionID)
	return remindersInPartitionAfterInsertion, newReminderRef, stateKey, m.calculateEtag(newReminderRef.actorRemindersPartitionID)
}

func (m *ActorMetadata) calculateDatabasePartitionKey(stateKey string) string {
	if m.RemindersMetadata.PartitionCount > 0 {
		return m.ID
	}

	return stateKey
}

func (a *actorsRuntime) waitForEvaluationChan() bool {
	t := time.NewTimer(5 * time.Second)
	select {
	case <-t.C:
		return false
	case a.evaluationChan <- struct{}{}:
		t.Stop()
		<-a.evaluationChan
	}
	return true
}

func (a *actorsRuntime) CreateReminder(ctx context.Context, req *CreateReminderRequest) error {
	if a.store == nil {
		return errors.New("actors: state store does not exist or incorrectly configured")
	}

	a.activeRemindersLock.Lock()
	defer a.activeRemindersLock.Unlock()
	if r, exists := a.getReminder(req.Name, req.ActorType, req.ActorID); exists {
		if a.reminderRequiresUpdate(req, r) {
			err := a.doDeleteReminder(ctx, &DeleteReminderRequest{
				ActorID:   req.ActorID,
				ActorType: req.ActorType,
				Name:      req.Name,
			})
			if err != nil {
				return err
			}
		} else {
			return nil
		}
	}

	if !a.waitForEvaluationChan() {
		return errors.New("error creating reminder: timed out after 5s")
	}

	now := time.Now()
	reminder := Reminder{
		ActorID:   req.ActorID,
		ActorType: req.ActorType,
		Name:      req.Name,
		Data:      req.Data,
		Period:    req.Period,
		DueTime:   req.DueTime,
	}

	// check input correctness
	var (
		dueTime, ttl time.Time
		repeats      int
		err          error
	)
	if len(req.DueTime) != 0 {
		if dueTime, err = parseTime(req.DueTime, nil); err != nil {
			return fmt.Errorf("error parsing reminder due time: %w", err)
		}
	} else {
		dueTime = now
	}
	reminder.RegisteredTime = dueTime.Format(time.RFC3339)

	if len(req.Period) != 0 {
		_, _, _, _, repeats, err = parseDuration(req.Period)
		if err != nil {
			return fmt.Errorf("error parsing reminder period: %w", err)
		}
		// error on timers with zero repetitions
		if repeats == 0 {
			return fmt.Errorf("reminder %s has zero repetitions", reminder.Name)
		}
	}
	// set expiration time if configured
	if len(req.TTL) > 0 {
		if ttl, err = parseTime(req.TTL, &dueTime); err != nil {
			return fmt.Errorf("error parsing reminder TTL: %w", err)
		}
		// check if already expired
		if now.After(ttl) || dueTime.After(ttl) {
			return fmt.Errorf("reminder %s has already expired: registeredTime: %s TTL:%s",
				reminder.Name, reminder.RegisteredTime, req.TTL)
		}
		reminder.ExpirationTime = ttl.UTC().Format(time.RFC3339)
	}

	stop := make(chan bool)

	err = a.storeReminder(ctx, reminder, stop)
	if err != nil {
		return err
	}
	return a.startReminder(&reminder, stop)
}

func (a *actorsRuntime) CreateTimer(ctx context.Context, req *CreateTimerRequest) error {
	var (
		err                 error
		repeats             int
		dueTime, ttl        time.Time
		period              time.Duration
		years, months, days int
	)
	a.activeTimersLock.Lock()
	defer a.activeTimersLock.Unlock()
	actorKey := constructCompositeKey(req.ActorType, req.ActorID)
	timerKey := constructCompositeKey(actorKey, req.Name)

	_, exists := a.actorsTable.Load(actorKey)
	if !exists {
		return fmt.Errorf("can't create timer for actor %s: actor not activated", actorKey)
	}

	stopChan, exists := a.activeTimers.Load(timerKey)
	if exists {
		close(stopChan.(chan bool))
	}

	if len(req.DueTime) != 0 {
		if dueTime, err = parseTime(req.DueTime, nil); err != nil {
			return fmt.Errorf("error parsing timer due time: %w", err)
		}
	} else {
		dueTime = time.Now()
	}

	repeats = -1 // set to default
	if len(req.Period) != 0 {
		if years, months, days, period, repeats, err = parseDuration(req.Period); err != nil {
			return fmt.Errorf("error parsing timer period: %w", err)
		}
		// error on timers with zero repetitions
		if repeats == 0 {
			return fmt.Errorf("timer %s has zero repetitions", timerKey)
		}
	}

	if len(req.TTL) > 0 {
		if ttl, err = parseTime(req.TTL, &dueTime); err != nil {
			return fmt.Errorf("error parsing timer TTL: %w", err)
		}
		if time.Now().After(ttl) || dueTime.After(ttl) {
			return fmt.Errorf("timer %s has already expired: dueTime: %s TTL: %s", timerKey, req.DueTime, req.TTL)
		}
	}

	log.Debugf("create timer %q dueTime:%s period:%s repeats:%d ttl:%s",
		req.Name, dueTime.String(), period.String(), repeats, ttl.String())
	stop := make(chan bool, 1)
	a.activeTimers.Store(timerKey, stop)

	go func(stop chan bool, req *CreateTimerRequest) {
		var (
			ttlTimer, nextTimer *time.Timer
			ttlTimerC           <-chan time.Time
			err                 error
		)
		if !ttl.IsZero() {
			ttlTimer = time.NewTimer(time.Until(ttl))
			ttlTimerC = ttlTimer.C
		}
		nextTime := dueTime
		nextTimer = time.NewTimer(time.Until(nextTime))
		defer func() {
			if nextTimer.Stop() {
				<-nextTimer.C
			}
			if ttlTimer != nil && ttlTimer.Stop() {
				<-ttlTimerC
			}
		}()
	L:
		for {
			select {
			case <-nextTimer.C:
				// noop
			case <-ttlTimerC:
				// timer has expired; proceed with deletion
				log.Infof("timer %s with parameters: dueTime: %s, period: %s, TTL: %s, data: %v has expired.", timerKey, req.DueTime, req.Period, req.TTL, req.Data)
				break L
			case <-stop:
				// timer has been already deleted
				log.Infof("timer %s with parameters: dueTime: %s, period: %s, TTL: %s, data: %v has been deleted.", timerKey, req.DueTime, req.Period, req.TTL, req.Data)
				return
			}

			if _, exists := a.actorsTable.Load(actorKey); exists {
				if err = a.executeTimer(req.ActorType, req.ActorID, req.Name, req.DueTime, req.Period, req.Callback, req.Data); err != nil {
					log.Errorf("error invoking timer on actor %s: %s", actorKey, err)
				}
				if repeats > 0 {
					repeats--
				}
			} else {
				log.Errorf("could not find active timer %s", timerKey)
				return
			}
			if repeats == 0 || (years == 0 && months == 0 && days == 0 && period == 0) {
				log.Infof("timer %s has been completed", timerKey)
				break L
			}
			nextTime = nextTime.AddDate(years, months, days).Add(period)
			if nextTimer.Stop() {
				<-nextTimer.C
			}
			nextTimer.Reset(time.Until(nextTime))
		}
		err = a.DeleteTimer(ctx, &DeleteTimerRequest{
			Name:      req.Name,
			ActorID:   req.ActorID,
			ActorType: req.ActorType,
		})
		if err != nil {
			log.Errorf("error deleting timer %s: %v", timerKey, err)
		}
	}(stop, req)
	return nil
}

func (a *actorsRuntime) executeTimer(actorType, actorID, name, dueTime, period, callback string, data interface{}) error {
	t := TimerResponse{
		Callback: callback,
		Data:     data,
		DueTime:  dueTime,
		Period:   period,
	}
	b, err := json.Marshal(&t)
	if err != nil {
		return err
	}

	log.Debugf("executing timer %s for actor type %s with id %s", name, actorType, actorID)
	req := invokev1.NewInvokeMethodRequest(fmt.Sprintf("timer/%s", name))
	req.WithActor(actorType, actorID)
	req.WithRawData(b, invokev1.JSONContentType)

	policyRunner := resiliency.NewRunner[*invokev1.InvokeMethodResponse](context.TODO(),
		a.resiliency.ActorPreLockPolicy(actorType, actorID),
	)
	_, err = policyRunner(func(ctx context.Context) (*invokev1.InvokeMethodResponse, error) {
		return a.callLocalActor(ctx, req)
	})
	if err != nil {
		log.Errorf("error execution of timer %s for actor type %s with id %s: %s", name, actorType, actorID, err)
	}
	return err
}

func (a *actorsRuntime) saveActorTypeMetadata(actorType string, actorMetadata *ActorMetadata) error {
	setReq := &state.SetRequest{
		Key:   constructCompositeKey("actors", actorType, "metadata"),
		Value: actorMetadata,
		ETag:  actorMetadata.Etag,
		Options: state.SetStateOption{
			Concurrency: state.FirstWrite,
		},
	}
	policyRunner := resiliency.NewRunner[any](context.TODO(),
		a.resiliency.ComponentOutboundPolicy(a.storeName, resiliency.Statestore),
	)
	_, err := policyRunner(func(ctx context.Context) (any, error) {
		return nil, a.store.Set(setReq)
	})
	return err
}

func (a *actorsRuntime) getActorTypeMetadata(actorType string, migrate bool) (result *ActorMetadata, err error) {
	if a.store == nil {
		return nil, errors.New("actors: state store does not exist or incorrectly configured")
	}

	// TODO: Once Resiliency is no longer a preview feature, remove this check and just use resiliency.
	if a.isResiliencyEnabled {
		var policyDef *resiliency.PolicyDefinition
		if a.resiliency.GetPolicy(a.storeName, &resiliency.ComponentOutboundPolicy) == nil {
			// If there is no policy defined, wrap the whole logic in the built-in.
			policyDef = a.resiliency.BuiltInPolicy(resiliency.BuiltInActorReminderRetries)
		} else {
			// Else, we can rely on the underlying operations all being covered by resiliency.
			noOp := resiliency.NoOp{}
			policyDef = noOp.EndpointPolicy("", "")
		}
		policyRunner := resiliency.NewRunner[*ActorMetadata](context.TODO(), policyDef)
		getReq := &state.GetRequest{
			Key: constructCompositeKey("actors", actorType, "metadata"),
		}
		return policyRunner(func(ctx context.Context) (*ActorMetadata, error) {
			rResp, rErr := a.store.Get(getReq)
			if rErr != nil {
				return nil, rErr
			}
			actorMetadata := &ActorMetadata{
				ID: metadataZeroID,
				RemindersMetadata: ActorRemindersMetadata{
					partitionsEtag: nil,
					PartitionCount: 0,
				},
				Etag: nil,
			}
			if len(rResp.Data) > 0 {
				rErr = json.Unmarshal(rResp.Data, actorMetadata)
				if rErr != nil {
					return nil, fmt.Errorf("could not parse metadata for actor type %s (%s): %w", actorType, string(rResp.Data), rErr)
				}
				actorMetadata.Etag = rResp.ETag
			}

			if migrate {
				rErr = a.migrateRemindersForActorType(actorType, actorMetadata)
				if rErr != nil {
					return nil, rErr
				}
			}

			return actorMetadata, nil
		})
	}

	return backoff.RetryWithData(func() (*ActorMetadata, error) {
		metadataKey := constructCompositeKey("actors", actorType, "metadata")
		rResp, rErr := a.store.Get(&state.GetRequest{
			Key: metadataKey,
		})
		if rErr != nil {
			return nil, rErr
		}
		actorMetadata := ActorMetadata{
			ID: metadataZeroID,
			RemindersMetadata: ActorRemindersMetadata{
				partitionsEtag: nil,
				PartitionCount: 0,
			},
			Etag: nil,
		}
		if len(rResp.Data) > 0 {
			rErr = json.Unmarshal(rResp.Data, &actorMetadata)
			if rErr != nil {
				return nil, fmt.Errorf("could not parse metadata for actor type %s (%s): %w", actorType, string(rResp.Data), rErr)
			}
			actorMetadata.Etag = rResp.ETag
		}

		if migrate {
			rErr = a.migrateRemindersForActorType(actorType, &actorMetadata)
			if rErr != nil {
				return nil, rErr
			}
		}

		return &actorMetadata, nil
	}, backoff.NewExponentialBackOff())
}

func (a *actorsRuntime) migrateRemindersForActorType(actorType string, actorMetadata *ActorMetadata) error {
	reminderPartitionCount := a.config.GetRemindersPartitionCountForType(actorType)
	if actorMetadata.RemindersMetadata.PartitionCount == reminderPartitionCount {
		return nil
	}

	if actorMetadata.RemindersMetadata.PartitionCount > reminderPartitionCount {
		log.Warnf("cannot decrease number of partitions for reminders of actor type %s", actorType)
		return nil
	}

	// Nice to have: avoid conflicting migration within the same process.
	a.remindersMigrationLock.Lock()
	defer a.remindersMigrationLock.Unlock()
	log.Warnf("migrating actor metadata record for actor type %s", actorType)

	// Fetch all reminders for actor type.
	reminderRefs, refreshedActorMetadata, err := a.getRemindersForActorType(actorType, false)
	if err != nil {
		return err
	}
	if refreshedActorMetadata.ID != actorMetadata.ID {
		return fmt.Errorf("could not migrate reminders for actor type %s due to race condition in actor metadata", actorType)
	}

	log.Infof("migrating %d reminders for actor type %s", len(reminderRefs), actorType)
	*actorMetadata = *refreshedActorMetadata

	// Recreate as a new metadata identifier.
	actorMetadata.ID = uuid.NewString()
	actorMetadata.RemindersMetadata.PartitionCount = reminderPartitionCount
	actorRemindersPartitions := make([][]Reminder, actorMetadata.RemindersMetadata.PartitionCount)
	for i := 0; i < actorMetadata.RemindersMetadata.PartitionCount; i++ {
		actorRemindersPartitions[i] = make([]Reminder, 0)
	}

	// Recalculate partition for each reminder.
	for _, reminderRef := range reminderRefs {
		partitionID := actorMetadata.calculateReminderPartition(reminderRef.reminder.ActorID, reminderRef.reminder.Name)
		actorRemindersPartitions[partitionID-1] = append(actorRemindersPartitions[partitionID-1], reminderRef.reminder)
	}

	// Save to database.
	for i := 0; i < actorMetadata.RemindersMetadata.PartitionCount; i++ {
		partitionID := i + 1
		stateKey := actorMetadata.calculateRemindersStateKey(actorType, uint32(partitionID))
		stateValue := actorRemindersPartitions[i]
		err = a.saveRemindersInPartition(context.TODO(), stateKey, stateValue, nil, actorMetadata.ID)
		if err != nil {
			return err
		}
	}

	// Save new metadata so the new "metadataID" becomes the new de factor referenced list for reminders.
	err = a.saveActorTypeMetadata(actorType, actorMetadata)
	if err != nil {
		return err
	}
	log.Warnf(
		"completed actor metadata record migration for actor type %s, new metadata ID = %s",
		actorType, actorMetadata.ID)
	return nil
}

type bulkGetRes struct {
	bulkGet      bool
	bulkResponse []state.BulkGetResponse
}

func (a *actorsRuntime) getRemindersForActorType(actorType string, migrate bool) ([]actorReminderReference, *ActorMetadata, error) {
	if a.store == nil {
		return nil, nil, errors.New("actors: state store does not exist or incorrectly configured")
	}

	actorMetadata, merr := a.getActorTypeMetadata(actorType, migrate)
	if merr != nil {
		return nil, nil, fmt.Errorf("could not read actor type metadata: %w", merr)
	}

	policyDef := a.resiliency.ComponentOutboundPolicy(a.storeName, resiliency.Statestore)

	log.Debugf(
		"starting to read reminders for actor type %s (migrate=%t), with metadata id %s and %d partitions",
		actorType, migrate, actorMetadata.ID, actorMetadata.RemindersMetadata.PartitionCount)
	if actorMetadata.RemindersMetadata.PartitionCount >= 1 {
		metadata := map[string]string{metadataPartitionKey: actorMetadata.ID}
		actorMetadata.RemindersMetadata.partitionsEtag = map[uint32]*string{}
		reminders := []actorReminderReference{}

		keyPartitionMap := map[string]uint32{}
		getRequests := []state.GetRequest{}
		for i := 1; i <= actorMetadata.RemindersMetadata.PartitionCount; i++ {
			partition := uint32(i)
			key := actorMetadata.calculateRemindersStateKey(actorType, partition)
			keyPartitionMap[key] = partition
			getRequests = append(getRequests, state.GetRequest{
				Key:      key,
				Metadata: metadata,
			})
		}

		policyRunner := resiliency.NewRunner[*bulkGetRes](context.TODO(), policyDef)
		bgr, err := policyRunner(func(ctx context.Context) (*bulkGetRes, error) {
			rBulkGet, rBulkResponse, rErr := a.store.BulkGet(getRequests)
			if rErr != nil {
				return &bulkGetRes{}, rErr
			}
			return &bulkGetRes{
				bulkGet:      rBulkGet,
				bulkResponse: rBulkResponse,
			}, nil
		})
		if bgr == nil {
			bgr = &bulkGetRes{}
		}
		if bgr.bulkGet {
			if err != nil {
				return nil, nil, err
			}
		} else {
			// TODO(artursouza): refactor this fallback into default implementation in contrib.
			// if store doesn't support bulk get, fallback to call get() method one by one
			limiter := concurrency.NewLimiter(actorMetadata.RemindersMetadata.PartitionCount)
			bgr.bulkResponse = make([]state.BulkGetResponse, len(getRequests))
			for i := range getRequests {
				getRequest := getRequests[i]
				bgr.bulkResponse[i].Key = getRequest.Key

				fn := func(param interface{}) {
					r := param.(*state.BulkGetResponse)
					policyRunner := resiliency.NewRunner[*state.GetResponse](context.TODO(), policyDef)
					resp, ferr := policyRunner(func(ctx context.Context) (*state.GetResponse, error) {
						return a.store.Get(&getRequest)
					})
					if ferr != nil {
						r.Error = ferr.Error()
						return
					}

					if resp == nil || len(resp.Data) == 0 {
						r.Error = "data not found for reminder partition"
						return
					}

					r.Data = json.RawMessage(resp.Data)
					r.ETag = resp.ETag
					r.Metadata = resp.Metadata
				}

				limiter.Execute(fn, &bgr.bulkResponse[i])
			}
			limiter.Wait()
		}

		for _, resp := range bgr.bulkResponse {
			partition := keyPartitionMap[resp.Key]
			actorMetadata.RemindersMetadata.partitionsEtag[partition] = resp.ETag
			if resp.Error != "" {
				return nil, nil, fmt.Errorf("could not get reminders partition %v: %v", resp.Key, resp.Error)
			}

			var batch []Reminder
			if len(resp.Data) > 0 {
				err = json.Unmarshal(resp.Data, &batch)
				if err != nil {
					return nil, nil, fmt.Errorf("could not parse actor reminders partition %v: %w", resp.Key, err)
				}
			} else {
				return nil, nil, fmt.Errorf("no data found for reminder partition %v: %w", resp.Key, err)
			}

			for j := range batch {
				reminders = append(reminders, actorReminderReference{
					actorMetadataID:           actorMetadata.ID,
					actorRemindersPartitionID: partition,
					reminder:                  batch[j],
				})
			}
		}

		log.Debugf(
			"finished reading reminders for actor type %s (migrate=%t), with metadata id %s and %d partitions: total of %d reminders",
			actorType, migrate, actorMetadata.ID, actorMetadata.RemindersMetadata.PartitionCount, len(reminders))
		return reminders, actorMetadata, nil
	}

	key := constructCompositeKey("actors", actorType)
	policyRunner := resiliency.NewRunner[*state.GetResponse](context.TODO(), policyDef)
	resp, err := policyRunner(func(ctx context.Context) (*state.GetResponse, error) {
		return a.store.Get(&state.GetRequest{
			Key: key,
		})
	})
	if err != nil {
		return nil, nil, err
	}

	if resp == nil {
		resp = &state.GetResponse{}
	}
	log.Debugf("read reminders from %s without partition: %s", key, string(resp.Data))

	var reminders []Reminder
	if len(resp.Data) > 0 {
		err = json.Unmarshal(resp.Data, &reminders)
		if err != nil {
			return nil, nil, fmt.Errorf("could not parse actor reminders: %v", err)
		}
	}

	reminderRefs := make([]actorReminderReference, len(reminders))
	for j := range reminders {
		reminderRefs[j] = actorReminderReference{
			actorMetadataID:           actorMetadata.ID,
			actorRemindersPartitionID: 0,
			reminder:                  reminders[j],
		}
	}

	actorMetadata.RemindersMetadata.partitionsEtag = map[uint32]*string{
		0: resp.ETag,
	}

	log.Debugf(
		"finished reading reminders for actor type %s (migrate=%t), with metadata id %s and no partitions: total of %d reminders",
		actorType, migrate, actorMetadata.ID, len(reminderRefs))
	return reminderRefs, actorMetadata, nil
}

func (a *actorsRuntime) saveRemindersInPartition(ctx context.Context, stateKey string, reminders []Reminder, etag *string, databasePartitionKey string) error {
	// Even when data is not partitioned, the save operation is the same.
	// The only difference is stateKey.
	log.Debugf("saving %d reminders in %s ...", len(reminders), stateKey)
	policyRunner := resiliency.NewRunner[any](ctx,
		a.resiliency.ComponentOutboundPolicy(a.storeName, resiliency.Statestore),
	)
	req := &state.SetRequest{
		Key:      stateKey,
		Value:    reminders,
		ETag:     etag,
		Metadata: map[string]string{metadataPartitionKey: databasePartitionKey},
		Options: state.SetStateOption{
			Concurrency: state.FirstWrite,
		},
	}
	_, err := policyRunner(func(ctx context.Context) (any, error) {
		return nil, a.store.Set(req)
	})
	return err
}

func (a *actorsRuntime) DeleteReminder(ctx context.Context, req *DeleteReminderRequest) error {
	a.activeRemindersLock.Lock()
	defer a.activeRemindersLock.Unlock()
	return a.doDeleteReminder(ctx, req)
}

func (a *actorsRuntime) doDeleteReminder(ctx context.Context, req *DeleteReminderRequest) error {
	if a.store == nil {
		return errors.New("actors: state store does not exist or incorrectly configured")
	}

	if !a.waitForEvaluationChan() {
		return errors.New("error deleting reminder: timed out after 5s")
	}

	actorKey := constructCompositeKey(req.ActorType, req.ActorID)
	reminderKey := constructCompositeKey(actorKey, req.Name)

	stop, exists := a.activeReminders.Load(reminderKey)
	if exists {
		log.Infof("Found reminder with key: %v. Deleting reminder", reminderKey)
		close(stop.(chan bool))
		a.activeReminders.Delete(reminderKey)
	}

	var err error
	// TODO: Once Resiliency is no longer a preview feature, remove this check and just use resiliency.
	if a.isResiliencyEnabled {
		var policyDef *resiliency.PolicyDefinition
		if a.resiliency.GetPolicy(a.storeName, &resiliency.ComponentOutboundPolicy) == nil {
			// If there is no policy defined, wrap the whole logic in the built-in.
			policyDef = a.resiliency.BuiltInPolicy(resiliency.BuiltInActorReminderRetries)
		} else {
			// Else, we can rely on the underlying operations all being covered by resiliency.
			noOp := resiliency.NoOp{}
			policyDef = noOp.EndpointPolicy("", "")
		}
		policyRunner := resiliency.NewRunner[any](ctx, policyDef)
		_, err = policyRunner(func(ctx context.Context) (any, error) {
			reminders, actorMetadata, rErr := a.getRemindersForActorType(req.ActorType, false)
			if rErr != nil {
				return nil, rErr
			}

			// remove from partition first.
			remindersInPartition, stateKey, etag := actorMetadata.removeReminderFromPartition(reminders, req.ActorType, req.ActorID, req.Name)

			// now, we can remove from the "global" list.
			for i := len(reminders) - 1; i >= 0; i-- {
				if reminders[i].reminder.ActorType == req.ActorType && reminders[i].reminder.ActorID == req.ActorID && reminders[i].reminder.Name == req.Name {
					reminders = append(reminders[:i], reminders[i+1:]...)
				}
			}

			// Get the database partiton key (needed for CosmosDB)
			databasePartitionKey := actorMetadata.calculateDatabasePartitionKey(stateKey)

			// Then, save the partition to the database.
			rErr = a.saveRemindersInPartition(ctx, stateKey, remindersInPartition, etag, databasePartitionKey)
			if rErr != nil {
				return nil, rErr
			}

			// Finally, we must save metadata to get a new eTag.
			// This avoids a race condition between an update and a repartitioning.
			rErr = a.saveActorTypeMetadata(req.ActorType, actorMetadata)
			if rErr != nil {
				return nil, rErr
			}

			a.remindersLock.Lock()
			a.reminders[req.ActorType] = reminders
			a.remindersLock.Unlock()
			return nil, nil
		})
	} else {
		err = backoff.Retry(func() error {
			reminders, actorMetadata, rErr := a.getRemindersForActorType(req.ActorType, false)
			if rErr != nil {
				return rErr
			}

			// remove from partition first.
			remindersInPartition, stateKey, etag := actorMetadata.removeReminderFromPartition(reminders, req.ActorType, req.ActorID, req.Name)

			// now, we can remove from the "global" list.
			for i := len(reminders) - 1; i >= 0; i-- {
				if reminders[i].reminder.ActorType == req.ActorType && reminders[i].reminder.ActorID == req.ActorID && reminders[i].reminder.Name == req.Name {
					reminders = append(reminders[:i], reminders[i+1:]...)
				}
			}

			// Get the database partiton key (needed for CosmosDB)
			databasePartitionKey := actorMetadata.calculateDatabasePartitionKey(stateKey)

			// Then, save the partition to the database.
			rErr = a.saveRemindersInPartition(ctx, stateKey, remindersInPartition, etag, databasePartitionKey)
			if rErr != nil {
				return rErr
			}

			// Finally, we must save metadata to get a new eTag.
			// This avoids a race condition between an update and a repartitioning.
			rErr = a.saveActorTypeMetadata(req.ActorType, actorMetadata)
			if rErr != nil {
				return rErr
			}

			a.remindersLock.Lock()
			a.reminders[req.ActorType] = reminders
			a.remindersLock.Unlock()
			return nil
		}, backoff.NewExponentialBackOff())
	}

	if err != nil {
		return err
	}

	policyRunner := resiliency.NewRunner[any](ctx,
		a.resiliency.ComponentOutboundPolicy(a.storeName, resiliency.Statestore),
	)
	deleteReq := &state.DeleteRequest{
		Key: reminderKey,
	}
	_, err = policyRunner(func(ctx context.Context) (any, error) {
		return nil, a.store.Delete(deleteReq)
	})
	return err
}

// Deprecated: Currently RenameReminder renames by deleting-then-inserting-again.
// This implementation is not fault-tolerant, as a failed insert after deletion would result in no reminder
func (a *actorsRuntime) RenameReminder(ctx context.Context, req *RenameReminderRequest) error {
	log.Warn("[DEPRECATION NOTICE] Currently RenameReminder renames by deleting-then-inserting-again. This implementation is not fault-tolerant, as a failed insert after deletion would result in no reminder")

	if a.store == nil {
		return errors.New("actors: state store does not exist or incorrectly configured")
	}

	a.activeRemindersLock.Lock()
	defer a.activeRemindersLock.Unlock()

	oldReminder, exists := a.getReminder(req.OldName, req.ActorType, req.ActorID)
	if !exists {
		return nil
	}

	// delete old reminder
	err := a.doDeleteReminder(ctx, &DeleteReminderRequest{
		ActorID:   req.ActorID,
		ActorType: req.ActorType,
		Name:      req.OldName,
	})
	if err != nil {
		return err
	}

	if !a.waitForEvaluationChan() {
		return errors.New("error renaming reminder: timed out after 5s")
	}

	reminder := Reminder{
		ActorID:        req.ActorID,
		ActorType:      req.ActorType,
		Name:           req.NewName,
		Data:           oldReminder.Data,
		Period:         oldReminder.Period,
		DueTime:        oldReminder.DueTime,
		RegisteredTime: oldReminder.RegisteredTime,
		ExpirationTime: oldReminder.ExpirationTime,
	}

	stop := make(chan bool)

	err = a.storeReminder(ctx, reminder, stop)
	if err != nil {
		return err
	}

	return a.startReminder(&reminder, stop)
}

func (a *actorsRuntime) storeReminder(ctx context.Context, reminder Reminder, stopChannel chan bool) error {
	// Store the reminder in active reminders list
	actorKey := constructCompositeKey(reminder.ActorType, reminder.ActorID)
	reminderKey := constructCompositeKey(actorKey, reminder.Name)

	a.activeReminders.Store(reminderKey, stopChannel)

	var err error
	// TODO: Once Resiliency is no longer a preview feature, remove this check and just use resiliency.
	if a.isResiliencyEnabled {
		var policyDef *resiliency.PolicyDefinition
		if a.resiliency.GetPolicy(a.storeName, &resiliency.ComponentOutboundPolicy) == nil {
			// If there is no policy defined, wrap the whole logic in the built-in.
			policyDef = a.resiliency.BuiltInPolicy(resiliency.BuiltInActorReminderRetries)
		} else {
			// Else, we can rely on the underlying operations all being covered by resiliency.
			noOp := resiliency.NoOp{}
			policyDef = noOp.EndpointPolicy("", "")
		}
		policyRunner := resiliency.NewRunner[any](ctx, policyDef)
		_, err = policyRunner(func(ctx context.Context) (any, error) {
			reminders, actorMetadata, rErr := a.getRemindersForActorType(reminder.ActorType, false)
			if rErr != nil {
				return nil, rErr
			}

			// First we add it to the partition list.
			remindersInPartition, reminderRef, stateKey, etag := actorMetadata.insertReminderInPartition(reminders, reminder)

			// Get the database partition key (needed for CosmosDB)
			databasePartitionKey := actorMetadata.calculateDatabasePartitionKey(stateKey)

			// Now we can add it to the "global" list.
			reminders = append(reminders, reminderRef)

			// Then, save the partition to the database.
			rErr = a.saveRemindersInPartition(ctx, stateKey, remindersInPartition, etag, databasePartitionKey)
			if rErr != nil {
				return nil, rErr
			}

			// Finally, we must save metadata to get a new eTag.
			// This avoids a race condition between an update and a repartitioning.
			errForSaveMetadata := a.saveActorTypeMetadata(reminder.ActorType, actorMetadata)
			if errForSaveMetadata != nil {
				return nil, errForSaveMetadata
			}

			a.remindersLock.Lock()
			a.reminders[reminder.ActorType] = reminders
			a.remindersLock.Unlock()
			return nil, nil
		})
	} else {
		err = backoff.Retry(func() error {
			reminders, actorMetadata, err2 := a.getRemindersForActorType(reminder.ActorType, false)
			if err2 != nil {
				return err2
			}

			// First we add it to the partition list.
			remindersInPartition, reminderRef, stateKey, etag := actorMetadata.insertReminderInPartition(reminders, reminder)

			// Get the database partition key (needed for CosmosDB)
			databasePartitionKey := actorMetadata.calculateDatabasePartitionKey(stateKey)

			// Now we can add it to the "global" list.
			reminders = append(reminders, reminderRef)

			// Then, save the partition to the database.
			err2 = a.saveRemindersInPartition(ctx, stateKey, remindersInPartition, etag, databasePartitionKey)
			if err2 != nil {
				return err2
			}

			// Finally, we must save metadata to get a new eTag.
			// This avoids a race condition between an update and a repartitioning.
			errForSaveMetadata := a.saveActorTypeMetadata(reminder.ActorType, actorMetadata)
			if errForSaveMetadata != nil {
				return errForSaveMetadata
			}

			a.remindersLock.Lock()
			a.reminders[reminder.ActorType] = reminders
			a.remindersLock.Unlock()
			return nil
		}, backoff.NewExponentialBackOff())
	}

	if err != nil {
		return err
	}
	return nil
}

func (a *actorsRuntime) GetReminder(ctx context.Context, req *GetReminderRequest) (*Reminder, error) {
	reminders, _, err := a.getRemindersForActorType(req.ActorType, false)
	if err != nil {
		return nil, err
	}

	for _, r := range reminders {
		if r.reminder.ActorID == req.ActorID && r.reminder.Name == req.Name {
			return &Reminder{
				Data:    r.reminder.Data,
				DueTime: r.reminder.DueTime,
				Period:  r.reminder.Period,
			}, nil
		}
	}
	return nil, nil
}

func (a *actorsRuntime) DeleteTimer(ctx context.Context, req *DeleteTimerRequest) error {
	actorKey := constructCompositeKey(req.ActorType, req.ActorID)
	timerKey := constructCompositeKey(actorKey, req.Name)

	stopChan, exists := a.activeTimers.Load(timerKey)
	if exists {
		close(stopChan.(chan bool))
		a.activeTimers.Delete(timerKey)
	}

	return nil
}

func (a *actorsRuntime) GetActiveActorsCount(ctx context.Context) []ActiveActorsCount {
	actorCountMap := map[string]int{}
	for _, actorType := range a.config.HostedActorTypes {
		if !isInternalActor(actorType) {
			actorCountMap[actorType] = 0
		}
	}
	a.actorsTable.Range(func(key, value interface{}) bool {
		actorType, _ := a.getActorTypeAndIDFromKey(key.(string))
		if !isInternalActor(actorType) {
			actorCountMap[actorType]++
		}
		return true
	})

	activeActorsCount := make([]ActiveActorsCount, 0, len(actorCountMap))
	for actorType, count := range actorCountMap {
		activeActorsCount = append(activeActorsCount, ActiveActorsCount{Type: actorType, Count: count})
	}

	return activeActorsCount
}

func isInternalActor(actorType string) bool {
	return strings.HasPrefix(actorType, InternalActorTypePrefix)
}

// Stop closes all network connections and resources used in actor runtime.
func (a *actorsRuntime) Stop() {
	if a.placement != nil {
		a.placement.Stop()
	}
}

// ValidateHostEnvironment validates that actors can be initialized properly given a set of parameters
// And the mode the runtime is operating in.
func ValidateHostEnvironment(mTLSEnabled bool, mode modes.DaprMode, namespace string) error {
	switch mode {
	case modes.KubernetesMode:
		if mTLSEnabled && namespace == "" {
			return errors.New("actors must have a namespace configured when running in Kubernetes mode")
		}
	}
	return nil
}

func parseISO8601Duration(from string) (int, int, int, time.Duration, int, error) {
	match := pattern.FindStringSubmatch(from)
	if match == nil {
		return 0, 0, 0, 0, 0, fmt.Errorf("unsupported ISO8601 duration format %q", from)
	}
	years, months, days, duration := 0, 0, 0, time.Duration(0)
	// -1 signifies infinite repetition
	repetition := -1
	for i, name := range pattern.SubexpNames() {
		part := match[i]
		if i == 0 || name == "" || part == "" {
			continue
		}
		val, err := strconv.Atoi(part)
		if err != nil {
			return 0, 0, 0, 0, 0, err
		}
		switch name {
		case "year":
			years = val
		case "month":
			months = val
		case "week":
			days += 7 * val
		case "day":
			days += val
		case "hour":
			duration += time.Hour * time.Duration(val)
		case "minute":
			duration += time.Minute * time.Duration(val)
		case "second":
			duration += time.Second * time.Duration(val)
		case "repetition":
			repetition = val
		default:
			return 0, 0, 0, 0, 0, fmt.Errorf("unsupported ISO8601 duration field %s", name)
		}
	}
	return years, months, days, duration, repetition, nil
}

// parseDuration creates time.Duration from either:
// - ISO8601 duration format,
// - time.Duration string format.
func parseDuration(from string) (int, int, int, time.Duration, int, error) {
	y, m, d, dur, r, err := parseISO8601Duration(from)
	if err == nil {
		return y, m, d, dur, r, nil
	}
	dur, err = time.ParseDuration(from)
	if err == nil {
		return 0, 0, 0, dur, -1, nil
	}
	return 0, 0, 0, 0, 0, fmt.Errorf("unsupported duration format %q", from)
}

// parseTime creates time.Duration from either:
// - ISO8601 duration format,
// - time.Duration string format,
// - RFC3339 datetime format.
// For duration formats, an offset is added.
func parseTime(from string, offset *time.Time) (time.Time, error) {
	var start time.Time
	if offset != nil {
		start = *offset
	} else {
		start = time.Now()
	}
	y, m, d, dur, r, err := parseISO8601Duration(from)
	if err == nil {
		if r != -1 {
			return time.Time{}, errors.New("repetitions are not allowed")
		}
		return start.AddDate(y, m, d).Add(dur), nil
	}
	if dur, err = time.ParseDuration(from); err == nil {
		return start.Add(dur), nil
	}
	if t, err := time.Parse(time.RFC3339, from); err == nil {
		return t, nil
	}
	return time.Time{}, fmt.Errorf("unsupported time/duration format %q", from)
}<|MERGE_RESOLUTION|>--- conflicted
+++ resolved
@@ -278,12 +278,7 @@
 		return
 	}
 
-<<<<<<< HEAD
-	healthAddress := fmt.Sprintf("%s/healthz", a.externalAppChannel.GetBaseAddress())
-	ch := health.StartEndpointHealthCheck(healthAddress, opts...)
-=======
-	ch := health.StartEndpointHealthCheck(a.appChannel.GetBaseAddress()+"/healthz", opts...)
->>>>>>> 31b83bf8
+	ch := health.StartEndpointHealthCheck(a.externalAppChannel.GetBaseAddress()+"/healthz", opts...)
 	for {
 		appHealthy := <-ch
 		a.appHealthy.Store(appHealthy)
@@ -532,19 +527,11 @@
 		msg.HttpExtension.Verb = commonv1pb.HTTPExtension_PUT //nolint:nosnakecase
 	}
 
-<<<<<<< HEAD
-	policy := a.resiliency.ActorPostLockPolicy(ctx, act.actorType, act.actorID)
-	var resp *invokev1.InvokeMethodResponse
-	err = policy(func(ctx context.Context) (rErr error) {
-		resp, rErr = a.getAppChannel(act.actorType).InvokeMethod(ctx, req)
-		return rErr
-=======
 	policyRunner := resiliency.NewRunner[*invokev1.InvokeMethodResponse](ctx,
 		a.resiliency.ActorPostLockPolicy(act.actorType, act.actorID),
 	)
 	resp, err := policyRunner(func(ctx context.Context) (*invokev1.InvokeMethodResponse, error) {
-		return a.appChannel.InvokeMethod(ctx, req)
->>>>>>> 31b83bf8
+		return a.getAppChannel(act.actorType).InvokeMethod(ctx, req)
 	})
 	if err != nil {
 		return nil, err
@@ -1087,7 +1074,7 @@
 	policyRunner := resiliency.NewRunner[*invokev1.InvokeMethodResponse](context.TODO(),
 		a.resiliency.ActorPreLockPolicy(reminder.ActorType, reminder.ActorID),
 	)
-	_, err = policyRunner(func(ctx context.Context) (*invokev1.InvokeMethodResponse, error) {
+	_, err := policyRunner(func(ctx context.Context) (*invokev1.InvokeMethodResponse, error) {
 		return a.callLocalActor(ctx, req)
 	})
 	return err
