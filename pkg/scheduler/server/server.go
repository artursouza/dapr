/*
Copyright 2023 The Dapr Authors
Licensed under the Apache License, Version 2.0 (the "License");
you may not use this file except in compliance with the License.
You may obtain a copy of the License at
    http://www.apache.org/licenses/LICENSE-2.0
Unless required by applicable law or agreed to in writing, software
distributed under the License is distributed on an "AS IS" BASIS,
WITHOUT WARRANTIES OR CONDITIONS OF ANY KIND, either express or implied.
See the License for the specific language governing permissions and
limitations under the License.
*/

package server

import (
	"context"
	"fmt"
	"net"
	"net/url"
	"os"
	"strings"
	"sync"
	"sync/atomic"
	"time"

	etcdcron "github.com/Scalingo/go-etcd-cron"
	clientv3 "go.etcd.io/etcd/client/v3"
	"go.etcd.io/etcd/server/v3/embed"
	"google.golang.org/grpc"

<<<<<<< HEAD
=======
	etcdcron "github.com/diagridio/go-etcd-cron"

>>>>>>> 8d873127
	"github.com/dapr/dapr/pkg/actors"
	"github.com/dapr/dapr/pkg/actors/config"
	"github.com/dapr/dapr/pkg/api/grpc/manager"
	globalconfig "github.com/dapr/dapr/pkg/config"
	"github.com/dapr/dapr/pkg/modes"
	schedulerv1pb "github.com/dapr/dapr/pkg/proto/scheduler/v1"
	"github.com/dapr/dapr/pkg/resiliency"
	"github.com/dapr/dapr/pkg/scheduler/connections"
	"github.com/dapr/dapr/pkg/security"
	"github.com/dapr/kit/concurrency"
	"github.com/dapr/kit/logger"
)

var log = logger.NewLogger("dapr.scheduler.server")

type Options struct {
	AppID                  string
	HostAddress            string
	ListenAddress          string
	PlacementAddress       string
	Mode                   modes.DaprMode
	Port                   int
	MaxConnsPerAppID       int
	MaxTimeWaitForSidecars int

	DataDir          string
	EtcdID           string
	EtcdInitialPeers []string
	EtcdClientPorts  []string

	Security security.Handler
}

// Server is the gRPC server for the Scheduler service.
type Server struct {
	port          int
	srv           *grpc.Server
	listenAddress string
	mode          modes.DaprMode

	dataDir          string
	etcdID           string
	etcdInitialPeers []string
	etcdClientPorts  map[string]string
	cron             *etcdcron.Cron
	readyCh          chan struct{}
	jobTriggerChan   chan *schedulerv1pb.ScheduleJobRequest // used to trigger the WatchJob logic
	jobWatcherWG     sync.WaitGroup

	sidecarConnChan        chan *connections.Connection
	connectionPool         *connections.Pool // Connection pool for sidecars
	maxConnPerApp          int
	maxTimeWaitForSidecars int

	grpcManager  *manager.Manager
	actorRuntime actors.ActorRuntime

	closeCh chan struct{}
}

func New(opts Options) *Server {
	clientPorts := make(map[string]string)
	for _, input := range opts.EtcdClientPorts {
		idAndPort := strings.Split(input, "=")
		if len(idAndPort) != 2 {
			log.Warnf("Incorrect format for client ports: %s. Should contain <id>=<client-port>", input)
			continue
		}
		schedulerID := strings.TrimSpace(idAndPort[0])
		port := strings.TrimSpace(idAndPort[1])
		clientPorts[schedulerID] = port
	}

	s := &Server{
		port:          opts.Port,
		listenAddress: opts.ListenAddress,
		mode:          opts.Mode,

		etcdID:           opts.EtcdID,
		etcdInitialPeers: opts.EtcdInitialPeers,
		etcdClientPorts:  clientPorts,
		dataDir:          opts.DataDir,
		readyCh:          make(chan struct{}),
		jobTriggerChan:   make(chan *schedulerv1pb.ScheduleJobRequest),
		jobWatcherWG:     sync.WaitGroup{},

		sidecarConnChan: make(chan *connections.Connection),
		connectionPool: &connections.Pool{
			NsAppIDPool:      make(map[string]*connections.AppIDPool),
			MaxConnsPerAppID: opts.MaxConnsPerAppID,
		},
		maxConnPerApp:          opts.MaxConnsPerAppID,
		maxTimeWaitForSidecars: opts.MaxTimeWaitForSidecars,
		closeCh:                make(chan struct{}),
	}

	s.srv = grpc.NewServer(opts.Security.GRPCServerOptionMTLS())
	schedulerv1pb.RegisterSchedulerServer(s.srv, s)

	apiLevel := &atomic.Uint32{}
	apiLevel.Store(config.ActorAPILevel)

	if opts.PlacementAddress != "" {
		// Create gRPC manager
		grpcAppChannelConfig := &manager.AppChannelConfig{}
		s.grpcManager = manager.NewManager(opts.Security, opts.Mode, grpcAppChannelConfig)
		s.grpcManager.StartCollector()

		act, _ := actors.NewActors(actors.ActorsOpts{
			AppChannel:       nil,
			GRPCConnectionFn: s.grpcManager.GetGRPCConnection,
			Config: actors.Config{
				Config: config.Config{
					ActorsService:                 "placement:" + opts.PlacementAddress,
					AppID:                         opts.AppID,
					HostAddress:                   opts.HostAddress,
					Port:                          s.port,
					PodName:                       os.Getenv("POD_NAME"),
					HostedActorTypes:              config.NewHostedActors([]string{}),
					ActorDeactivationScanInterval: time.Hour, // TODO: disable this feature since we just need to invoke actors
				},
			},
			TracingSpec:     globalconfig.TracingSpec{},
			Resiliency:      resiliency.New(log),
			StateStoreName:  "",
			CompStore:       nil,
			StateTTLEnabled: false, // artursouza: this should not be relevant to invoke actors.
			Security:        opts.Security,
		})

		s.actorRuntime = act
	}
	return s
}

func (s *Server) Run(ctx context.Context) error {
	log.Info("Dapr Scheduler is starting...")

	if s.actorRuntime != nil {
		log.Info("Initializing actor runtime")
		err := s.actorRuntime.Init(ctx)
		if err != nil {
			return err
		}
	}
	return concurrency.NewRunnerManager(
		s.runServer,
<<<<<<< HEAD
		s.runEtcd,
		s.runJobWatcher,
		func(ctx context.Context) error {
			<-ctx.Done()
			close(s.closeCh)
			return nil
		},
=======
		s.runEtcdCron,
>>>>>>> 8d873127
	).Run(ctx)
}

func (s *Server) runServer(ctx context.Context) error {
	var listener net.Listener
	var err error

	if s.listenAddress != "" {
		listener, err = net.Listen("tcp", fmt.Sprintf("%s:%d", s.listenAddress, s.port))
		if err != nil {
			return fmt.Errorf("could not listen on port %d: %w", s.port, err)
		}
		log.Infof("Dapr Scheduler listening on: %s:%d", s.listenAddress, s.port)
	} else {
		listener, err = net.Listen("tcp", fmt.Sprintf(":%d", s.port))
		if err != nil {
			return fmt.Errorf("could not listen on port %d: %w", s.port, err)
		}
		log.Infof("Dapr Scheduler listening on port :%d", s.port)
	}

	errCh := make(chan error)
	go func() {
		log.Infof("Running gRPC server on port %d", s.port)
		if nerr := s.srv.Serve(listener); nerr != nil {
			errCh <- fmt.Errorf("failed to serve: %w", nerr)
			return
		}
	}()

	select {
	case err = <-errCh:
		return err
	case <-ctx.Done():
		s.srv.GracefulStop()
		log.Info("Scheduler GRPC server stopped")
		return nil
	}
}

func (s *Server) runEtcdCron(ctx context.Context) error {
	log.Info("Starting etcd")

	etcd, err := embed.StartEtcd(s.conf())
	if err != nil {
		return err
	}
	defer etcd.Close()

	select {
	case <-etcd.Server.ReadyNotify():
		log.Info("Etcd server is ready!")
	case <-ctx.Done():
		return ctx.Err()
	}

	log.Info("Starting EtcdCron")

	etcdEndpoints := clientEndpoints(s.etcdInitialPeers, s.etcdClientPorts)

	c, err := clientv3.New(clientv3.Config{Endpoints: etcdEndpoints})
	if err != nil {
		return err
	}

	// pass in initial cluster endpoints, but with client ports
	cron, err := etcdcron.New(
		etcdcron.WithEtcdClient(c),
		etcdcron.WithTriggerFunc(s.triggerJob),
	)
	if err != nil {
		return fmt.Errorf("fail to create etcd-cron: %s", err)
	}

	cron.Start(ctx)

	s.cron = cron
	close(s.readyCh)

	select {
	case err := <-etcd.Err():
		return err
	case <-ctx.Done():
		log.Info("Embedded Etcd shutting down")
		cron.Wait()
		// Don't close etcd here because it has a defer close() already.
		return nil
	}
}

func clientEndpoints(initialPeersListIP []string, idToPort map[string]string) []string {
	clientEndpoints := make([]string, 0)
	for _, scheduler := range initialPeersListIP {
		idAndAddress := strings.Split(scheduler, "=")
		if len(idAndAddress) != 2 {
			log.Warnf("Incorrect format for initialPeerList: %s. Should contain <id>=http://<ip>:<peer-port>", initialPeersListIP)
			continue
		}

		id := strings.TrimSpace(idAndAddress[0])
		clientPort, ok := idToPort[id]
		if !ok {
			log.Warnf("Unable to find port from initialPeerList: %s. Should contain <id>=http://<ip>:<peer-port>", initialPeersListIP)
			continue
		}

		address := strings.TrimSpace(idAndAddress[1])
		u, err := url.Parse(address)
		if err != nil {
			log.Warnf("Unable to parse url from initialPeerList: %s. Should contain <id>=http://<ip>:<peer-port>", initialPeersListIP)
			continue
		}

		updatedURL := fmt.Sprintf("%s:%s", u.Hostname(), clientPort)

		clientEndpoints = append(clientEndpoints, updatedURL)
	}
	return clientEndpoints
}

// runJobWatcher (dynamically) watches for (client) sidecar connections and adds them to the connection pool.
func (s *Server) runJobWatcher(ctx context.Context) error {
	log.Infof("Starting job watcher")

	s.jobWatcherWG.Add(2)

	// Goroutine for handling sidecar connections
	go func() {
		defer log.Info("Sidecar connections goroutine shutting down.")
		defer s.jobWatcherWG.Done()
		s.handleSidecarConnections(ctx)
	}()

	// Goroutine for handling job streaming at trigger time
	go func() {
		defer log.Info("Job streaming goroutine shutting down.")
		defer s.jobWatcherWG.Done()
		s.handleJobStreaming(ctx)
	}()

	// Wait for any errors from either goroutine
	select {
	case <-ctx.Done():
		s.jobWatcherWG.Wait()
		log.Info("JobWatcher go routines exited successfully")
		return ctx.Err()
	}
}

// handleJobStreaming handles the streaming of jobs to Dapr sidecars.
func (s *Server) handleJobStreaming(ctx context.Context) {
	for {
		select {
		case job := <-s.jobTriggerChan:
			log.Infof("Got the job at trigger time in the jobWatcher. Job: %+v", job) // TODO: rm after debugging or change to debug
			metadata := job.GetMetadata()
			appID := metadata["appID"]

			jobTriggered := &schedulerv1pb.StreamJobResponse{
				Data:     job.GetJob().GetData(),
				Metadata: metadata,
			}

			namespace := job.GetNamespace()
			// Pick a stream corresponding to the appID
			stream, _, err := s.connectionPool.GetStreamAndContextForNSAppID(namespace + appID)
			if err != nil {
				log.Debugf("Error getting stream for appID: %v", err)
				// TODO: add job to a queue or something to try later
				// this should be another long running go routine that accepts this job on a channel
				continue
			}

			// Send the job update to the sidecar
			if err := stream.Send(jobTriggered); err != nil {
				log.Debugf("Error sending job at trigger time: %v", err)
				// TODO: add job to a queue or something to try later
				// this should be another long running go routine that accepts this job on a channel
			}
		case <-ctx.Done():
			return
		}
	}
}

// handleSidecarConnections handles the (client) sidecar connections and adds them to the connection pool.
func (s *Server) handleSidecarConnections(ctx context.Context) {
	for {
		select {
		case <-ctx.Done():
			s.connectionPool.Cleanup()
			return
		case conn := <-s.sidecarConnChan:
			log.Infof("Adding a Sidecar connection to Scheduler for appID: %s.", conn.ConnDetails.AppID)
			nsAppID := conn.ConnDetails.Namespace + conn.ConnDetails.AppID

			// Add sidecar connection details to the connection pool
			s.connectionPool.Add(nsAppID, conn)

			// only wait until reaching max conns if that is set explicitly
			// TODO: Cassie pending load tests keep or rm the s.maxConnPerApp && s.maxTimeWaitForSidecars
			if s.maxConnPerApp != -1 {
				// Wait until reaching the max connection count
				if err := s.connectionPool.WaitUntilReachingMaxConns(ctx, nsAppID, s.maxConnPerApp, time.Duration(s.maxTimeWaitForSidecars)*time.Second); err != nil {
					// If there's an error waiting for minimum connection count
					// remove the connection
					log.Errorf("Issue waiting for minimum Sidecar connections. Removing Sidecar connection for appID: %s.", conn.ConnDetails.AppID)
					s.connectionPool.Remove(nsAppID, conn)
				}
			}
		}
	}
}<|MERGE_RESOLUTION|>--- conflicted
+++ resolved
@@ -24,16 +24,11 @@
 	"sync/atomic"
 	"time"
 
-	etcdcron "github.com/Scalingo/go-etcd-cron"
+	etcdcron "github.com/diagridio/go-etcd-cron"
 	clientv3 "go.etcd.io/etcd/client/v3"
 	"go.etcd.io/etcd/server/v3/embed"
 	"google.golang.org/grpc"
 
-<<<<<<< HEAD
-=======
-	etcdcron "github.com/diagridio/go-etcd-cron"
-
->>>>>>> 8d873127
 	"github.com/dapr/dapr/pkg/actors"
 	"github.com/dapr/dapr/pkg/actors/config"
 	"github.com/dapr/dapr/pkg/api/grpc/manager"
@@ -80,7 +75,7 @@
 	etcdClientPorts  map[string]string
 	cron             *etcdcron.Cron
 	readyCh          chan struct{}
-	jobTriggerChan   chan *schedulerv1pb.ScheduleJobRequest // used to trigger the WatchJob logic
+	jobTriggerChan   chan *schedulerv1pb.StreamJobResponse // used to trigger the WatchJob logic
 	jobWatcherWG     sync.WaitGroup
 
 	sidecarConnChan        chan *connections.Connection
@@ -117,7 +112,7 @@
 		etcdClientPorts:  clientPorts,
 		dataDir:          opts.DataDir,
 		readyCh:          make(chan struct{}),
-		jobTriggerChan:   make(chan *schedulerv1pb.ScheduleJobRequest),
+		jobTriggerChan:   make(chan *schedulerv1pb.StreamJobResponse),
 		jobWatcherWG:     sync.WaitGroup{},
 
 		sidecarConnChan: make(chan *connections.Connection),
@@ -181,17 +176,13 @@
 	}
 	return concurrency.NewRunnerManager(
 		s.runServer,
-<<<<<<< HEAD
-		s.runEtcd,
+		s.runEtcdCron,
 		s.runJobWatcher,
 		func(ctx context.Context) error {
 			<-ctx.Done()
 			close(s.closeCh)
 			return nil
 		},
-=======
-		s.runEtcdCron,
->>>>>>> 8d873127
 	).Run(ctx)
 }
 
@@ -346,16 +337,10 @@
 	for {
 		select {
 		case job := <-s.jobTriggerChan:
-			log.Infof("Got the job at trigger time in the jobWatcher. Job: %+v", job) // TODO: rm after debugging or change to debug
 			metadata := job.GetMetadata()
 			appID := metadata["appID"]
-
-			jobTriggered := &schedulerv1pb.StreamJobResponse{
-				Data:     job.GetJob().GetData(),
-				Metadata: metadata,
-			}
-
-			namespace := job.GetNamespace()
+			namespace := metadata["namespace"]
+
 			// Pick a stream corresponding to the appID
 			stream, _, err := s.connectionPool.GetStreamAndContextForNSAppID(namespace + appID)
 			if err != nil {
@@ -366,8 +351,8 @@
 			}
 
 			// Send the job update to the sidecar
-			if err := stream.Send(jobTriggered); err != nil {
-				log.Debugf("Error sending job at trigger time: %v", err)
+			if err := stream.Send(job); err != nil {
+				log.Warnf("Error sending job at trigger time: %v", err)
 				// TODO: add job to a queue or something to try later
 				// this should be another long running go routine that accepts this job on a channel
 			}
