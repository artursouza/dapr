/*
Copyright 2021 The Dapr Authors
Licensed under the Apache License, Version 2.0 (the "License");
you may not use this file except in compliance with the License.
You may obtain a copy of the License at
    http://www.apache.org/licenses/LICENSE-2.0
Unless required by applicable law or agreed to in writing, software
distributed under the License is distributed on an "AS IS" BASIS,
WITHOUT WARRANTIES OR CONDITIONS OF ANY KIND, either express or implied.
See the License for the specific language governing permissions and
limitations under the License.
*/

package runtime

import (
	"context"
	"crypto/tls"
	"errors"
	"fmt"
	"io"
	"net"
	"os"
	"reflect"
	"runtime"
	"strconv"
	"strings"
	"sync"
	"time"

	"go.opentelemetry.io/otel/exporters/otlp/otlptrace"
	otlptracegrpc "go.opentelemetry.io/otel/exporters/otlp/otlptrace/otlptracegrpc"
	otlptracehttp "go.opentelemetry.io/otel/exporters/otlp/otlptrace/otlptracehttp"
	"go.opentelemetry.io/otel/exporters/zipkin"
	"go.opentelemetry.io/otel/sdk/resource"
	sdktrace "go.opentelemetry.io/otel/sdk/trace"
	semconv "go.opentelemetry.io/otel/semconv/v1.10.0"
	metav1 "k8s.io/apimachinery/pkg/apis/meta/v1"
	"k8s.io/utils/clock"

	nr "github.com/dapr/components-contrib/nameresolution"
	"github.com/dapr/components-contrib/state"
	"github.com/dapr/dapr/pkg/actors"
	"github.com/dapr/dapr/pkg/api/grpc"
	"github.com/dapr/dapr/pkg/api/grpc/manager"
	"github.com/dapr/dapr/pkg/api/http"
	"github.com/dapr/dapr/pkg/api/universal"
	compapi "github.com/dapr/dapr/pkg/apis/components/v1alpha1"
	endpointapi "github.com/dapr/dapr/pkg/apis/httpEndpoint/v1alpha1"
	subapi "github.com/dapr/dapr/pkg/apis/subscriptions/v2alpha1"
	"github.com/dapr/dapr/pkg/apphealth"
	"github.com/dapr/dapr/pkg/components"
	"github.com/dapr/dapr/pkg/components/pluggable"
	secretstoresLoader "github.com/dapr/dapr/pkg/components/secretstores"
	"github.com/dapr/dapr/pkg/config"
	"github.com/dapr/dapr/pkg/config/protocol"
	diag "github.com/dapr/dapr/pkg/diagnostics"
	diagUtils "github.com/dapr/dapr/pkg/diagnostics/utils"
	"github.com/dapr/dapr/pkg/internal/loader"
	"github.com/dapr/dapr/pkg/internal/loader/disk"
	"github.com/dapr/dapr/pkg/internal/loader/kubernetes"
	"github.com/dapr/dapr/pkg/messaging"
	invokev1 "github.com/dapr/dapr/pkg/messaging/v1"
	middlewarehttp "github.com/dapr/dapr/pkg/middleware/http"
	"github.com/dapr/dapr/pkg/modes"
	"github.com/dapr/dapr/pkg/operator/client"
	operatorv1pb "github.com/dapr/dapr/pkg/proto/operator/v1"
	"github.com/dapr/dapr/pkg/resiliency"
	"github.com/dapr/dapr/pkg/runtime/authorizer"
	"github.com/dapr/dapr/pkg/runtime/channels"
	"github.com/dapr/dapr/pkg/runtime/compstore"
	rterrors "github.com/dapr/dapr/pkg/runtime/errors"
	"github.com/dapr/dapr/pkg/runtime/hotreload"
	"github.com/dapr/dapr/pkg/runtime/meta"
	"github.com/dapr/dapr/pkg/runtime/processor"
	"github.com/dapr/dapr/pkg/runtime/processor/wfbackend"
	"github.com/dapr/dapr/pkg/runtime/processor/workflow"
	"github.com/dapr/dapr/pkg/runtime/registry"
	"github.com/dapr/dapr/pkg/runtime/scheduler"
	"github.com/dapr/dapr/pkg/runtime/scheduler/clients"
	"github.com/dapr/dapr/pkg/runtime/wfengine"
	"github.com/dapr/dapr/pkg/security"
	"github.com/dapr/dapr/utils"
	"github.com/dapr/kit/concurrency"
	"github.com/dapr/kit/logger"
)

var log = logger.NewLogger("dapr.runtime")

// DaprRuntime holds all the core components of the runtime.
type DaprRuntime struct {
	runtimeConfig     *internalConfig
	globalConfig      *config.Configuration
	accessControlList *config.AccessControlList
	grpc              *manager.Manager
	channels          *channels.Channels
	appConfig         config.ApplicationConfig
	directMessaging   invokev1.DirectMessaging
	actor             actors.ActorRuntime

	nameResolver        nr.Resolver
	hostAddress         string
	actorStateStoreLock sync.RWMutex
	namespace           string
	podName             string
	daprUniversal       *universal.Universal
	daprHTTPAPI         http.API
	daprGRPCAPI         grpc.API
	operatorClient      operatorv1pb.OperatorClient
	schedulerManager    *scheduler.Manager
	schedulerClients    *clients.Clients
	isAppHealthy        chan struct{}
	appHealth           *apphealth.AppHealth
	appHealthReady      func(context.Context) error // Invoked the first time the app health becomes ready
	appHealthLock       sync.Mutex
	httpMiddleware      *middlewarehttp.HTTP
	compStore           *compstore.ComponentStore
	meta                *meta.Meta
	processor           *processor.Processor
	authz               *authorizer.Authorizer
	sec                 security.Handler
	runnerCloser        *concurrency.RunnerCloserManager
	clock               clock.Clock
	reloader            *hotreload.Reloader

	// Used for testing.
	initComplete chan struct{}

	proxy messaging.Proxy

	resiliency resiliency.Provider

	tracerProvider *sdktrace.TracerProvider

	workflowEngine *wfengine.WorkflowEngine

	wg sync.WaitGroup
}

// newDaprRuntime returns a new runtime with the given runtime config and global config.
func newDaprRuntime(ctx context.Context,
	sec security.Handler,
	runtimeConfig *internalConfig,
	globalConfig *config.Configuration,
	accessControlList *config.AccessControlList,
	resiliencyProvider resiliency.Provider,
) (*DaprRuntime, error) {
	compStore := compstore.New()

	namespace := security.CurrentNamespace()
	podName := getPodName()

	meta := meta.New(meta.Options{
		ID:            runtimeConfig.id,
		PodName:       podName,
		Namespace:     namespace,
		StrictSandbox: globalConfig.Spec.WasmSpec.GetStrictSandbox(),
		Mode:          runtimeConfig.mode,
	})

	operatorClient, err := getOperatorClient(ctx, sec, runtimeConfig)
	if err != nil {
		return nil, err
	}

	grpc := createGRPCManager(sec, runtimeConfig, globalConfig)

	authz := authorizer.New(authorizer.Options{
		ID:           runtimeConfig.id,
		GlobalConfig: globalConfig,
	})

	httpMiddleware := middlewarehttp.New()
	httpMiddlewareApp := httpMiddleware.BuildPipelineFromSpec("app", globalConfig.Spec.AppHTTPPipelineSpec)

	channels := channels.New(channels.Options{
		Registry:            runtimeConfig.registry,
		ComponentStore:      compStore,
		Meta:                meta,
		AppConnectionConfig: runtimeConfig.appConnectionConfig,
		GlobalConfig:        globalConfig,
		MaxRequestBodySize:  runtimeConfig.maxRequestBodySize,
		ReadBufferSize:      runtimeConfig.readBufferSize,
		GRPC:                grpc,
		AppMiddleware:       httpMiddlewareApp,
	})

	processor := processor.New(processor.Options{
<<<<<<< HEAD
		ID:               runtimeConfig.id,
		Namespace:        namespace,
		IsHTTP:           runtimeConfig.appConnectionConfig.Protocol.IsHTTP(),
		ActorsEnabled:    len(runtimeConfig.actorsService) > 0,
		SchedulerEnabled: len(runtimeConfig.schedulerAddress) > 0,
		Registry:         runtimeConfig.registry,
		ComponentStore:   compStore,
		Meta:             meta,
		GlobalConfig:     globalConfig,
		Resiliency:       resiliencyProvider,
		Mode:             runtimeConfig.mode,
		PodName:          podName,
		OperatorClient:   operatorClient,
		GRPC:             grpc,
		Channels:         channels,
		MiddlewareHTTP:   httpMiddleware,
=======
		ID:             runtimeConfig.id,
		Namespace:      namespace,
		IsHTTP:         runtimeConfig.appConnectionConfig.Protocol.IsHTTP(),
		ActorsEnabled:  len(runtimeConfig.actorsService) > 0,
		Registry:       runtimeConfig.registry,
		ComponentStore: compStore,
		Meta:           meta,
		GlobalConfig:   globalConfig,
		Resiliency:     resiliencyProvider,
		Mode:           runtimeConfig.mode,
		PodName:        podName,
		OperatorClient: operatorClient,
		GRPC:           grpc,
		Channels:       channels,
		MiddlewareHTTP: httpMiddleware,
		Security:       sec,
>>>>>>> bc77d50a
	})

	var reloader *hotreload.Reloader
	switch runtimeConfig.mode {
	case modes.KubernetesMode:
		reloader = hotreload.NewOperator(hotreload.OptionsReloaderOperator{
			PodName:        podName,
			Namespace:      namespace,
			Client:         operatorClient,
			Config:         globalConfig,
			ComponentStore: compStore,
			Authorizer:     authz,
			Processor:      processor,
		})
	case modes.StandaloneMode:
		reloader, err = hotreload.NewDisk(hotreload.OptionsReloaderDisk{
			Config:         globalConfig,
			Dirs:           runtimeConfig.standalone.ResourcesPath,
			ComponentStore: compStore,
			Authorizer:     authz,
			Processor:      processor,
			AppID:          runtimeConfig.id,
		})
		if err != nil {
			return nil, err
		}
	default:
		return nil, fmt.Errorf("invalid mode: %s", runtimeConfig.mode)
	}

	rt := &DaprRuntime{
		runtimeConfig:     runtimeConfig,
		globalConfig:      globalConfig,
		accessControlList: accessControlList,
		grpc:              grpc,
		tracerProvider:    nil,
		resiliency:        resiliencyProvider,
		appHealthReady:    nil,
		compStore:         compStore,
		meta:              meta,
		operatorClient:    operatorClient,
		channels:          channels,
		sec:               sec,
		processor:         processor,
		authz:             authz,
		reloader:          reloader,
		namespace:         namespace,
		podName:           podName,
		initComplete:      make(chan struct{}),
		isAppHealthy:      make(chan struct{}),
		clock:             new(clock.RealClock),
		httpMiddleware:    httpMiddleware,
	}
	close(rt.isAppHealthy)

	var gracePeriod *time.Duration
	if duration := runtimeConfig.gracefulShutdownDuration; duration > 0 {
		gracePeriod = &duration
	}

	rt.runnerCloser = concurrency.NewRunnerCloserManager(gracePeriod,
		rt.runtimeConfig.metricsExporter.Run,
		rt.processor.Process,
		rt.reloader.Run,
		func(ctx context.Context) error {
			start := time.Now()
			log.Infof("%s mode configured", rt.runtimeConfig.mode)
			log.Infof("app id: %s", rt.runtimeConfig.id)

			if rerr := rt.initRuntime(ctx); rerr != nil {
				return rerr
			}

			d := time.Since(start).Milliseconds()
			log.Infof("dapr initialized. Status: Running. Init Elapsed %vms", d)

			if rt.daprHTTPAPI != nil {
				// Setting the status only when runtime is initialized.
				rt.daprHTTPAPI.MarkStatusAsReady()
			}

			close(rt.initComplete)
			<-ctx.Done()

			return nil
		},
	)

	if runtimeConfig.SchedulerEnabled() {
		rt.schedulerClients, err = clients.New(ctx, clients.Options{
			Addresses: runtimeConfig.schedulerAddress,
			Security:  sec,
		})
		if err != nil {
			return nil, err
		}

		rt.schedulerManager, err = scheduler.New(scheduler.Options{
			Namespace:  namespace,
			AppID:      runtimeConfig.id,
			Clients:    rt.schedulerClients,
			Resiliency: resiliencyProvider,
			Channels:   channels,
		})
		if err != nil {
			return nil, err
		}
		if err := rt.runnerCloser.Add(rt.schedulerManager.Run); err != nil {
			return nil, err
		}
	}

	if err := rt.runnerCloser.AddCloser(
		func() error {
			log.Info("Dapr is shutting down")
			comps := rt.compStore.ListComponents()
			errCh := make(chan error)
			for _, comp := range comps {
				go func(comp compapi.Component) {
					log.Infof("Shutting down component %s", comp.LogName())
					errCh <- rt.processor.Close(comp)
				}(comp)
			}

			errs := make([]error, len(comps)+1)
			for i := range comps {
				errs[i] = <-errCh
			}

			rt.wg.Wait()
			log.Info("Dapr runtime stopped")
			errs[len(comps)] = rt.cleanSockets()
			return errors.Join(errs...)
		},
		rt.stopWorkflow,
		rt.stopActor,
		rt.stopTrace,
		rt.grpc,
	); err != nil {
		return nil, err
	}

	return rt, nil
}

// Run performs initialization of the runtime with the runtime and global configurations.
func (a *DaprRuntime) Run(parentCtx context.Context) error {
	ctx := parentCtx
	if a.runtimeConfig.blockShutdownDuration != nil {
		// Override context with Background. Runner context will be cancelled when
		// blocking graceful shutdown returns.
		ctx = context.Background()
		a.runnerCloser.Add(func(ctx context.Context) error {
			select {
			case <-parentCtx.Done():
			case <-ctx.Done():
				// Return nil as another routine has returned, not due to an interrupt.
				return nil
			}

			log.Infof("Blocking graceful shutdown for %s or until app reports unhealthy...", *a.runtimeConfig.blockShutdownDuration)

			// Stop reading from subscriptions and input bindings forever while
			// blocking graceful shutdown. This will prevent incoming messages from
			// being processed, but allow outgoing APIs to be processed.
			a.processor.PubSub().StopSubscriptions(true)
			a.processor.Binding().StopReadingFromBindings(true)

			select {
			case <-a.clock.After(*a.runtimeConfig.blockShutdownDuration):
				log.Info("Block shutdown period expired, entering shutdown...")
			case <-a.isAppHealthy:
				log.Info("App reported unhealthy, entering shutdown...")
			}
			return nil
		})
	}

	return a.runnerCloser.Run(ctx)
}

func getPodName() string {
	return os.Getenv("POD_NAME")
}

func getOperatorClient(ctx context.Context, sec security.Handler, cfg *internalConfig) (operatorv1pb.OperatorClient, error) {
	// Get the operator client only if we're running in Kubernetes and if we need it
	if cfg.mode != modes.KubernetesMode {
		return nil, nil
	}

	client, _, err := client.GetOperatorClient(ctx, cfg.kubernetes.ControlPlaneAddress, sec)
	if err != nil {
		return nil, fmt.Errorf("error creating operator client: %w", err)
	}

	return client, nil
}

// setupTracing set up the trace exporters. Technically we don't need to pass `hostAddress` in,
// but we do so here to explicitly call out the dependency on having `hostAddress` computed.
func (a *DaprRuntime) setupTracing(ctx context.Context, hostAddress string, tpStore tracerProviderStore) error {
	tracingSpec := a.globalConfig.GetTracingSpec()

	// Register stdout trace exporter if user wants to debug requests or log as Info level.
	if tracingSpec.Stdout {
		tpStore.RegisterExporter(diagUtils.NewStdOutExporter())
	}

	// Register zipkin trace exporter if ZipkinSpec is specified
	if tracingSpec.Zipkin != nil && tracingSpec.Zipkin.EndpointAddress != "" {
		zipkinExporter, err := zipkin.New(tracingSpec.Zipkin.EndpointAddress)
		if err != nil {
			return err
		}
		tpStore.RegisterExporter(zipkinExporter)
	}

	// Register otel trace exporter if OtelSpec is specified
	if tracingSpec.Otel != nil && tracingSpec.Otel.EndpointAddress != "" && tracingSpec.Otel.Protocol != "" {
		endpoint := tracingSpec.Otel.EndpointAddress
		protocol := tracingSpec.Otel.Protocol
		if protocol != "http" && protocol != "grpc" {
			return fmt.Errorf("invalid protocol %v provided for Otel endpoint", protocol)
		}

		var client otlptrace.Client
		if protocol == "http" {
			clientOptions := []otlptracehttp.Option{otlptracehttp.WithEndpoint(endpoint)}
			if !tracingSpec.Otel.GetIsSecure() {
				clientOptions = append(clientOptions, otlptracehttp.WithInsecure())
			}
			client = otlptracehttp.NewClient(clientOptions...)
		} else {
			clientOptions := []otlptracegrpc.Option{otlptracegrpc.WithEndpoint(endpoint)}
			if !tracingSpec.Otel.GetIsSecure() {
				clientOptions = append(clientOptions, otlptracegrpc.WithInsecure())
			}
			client = otlptracegrpc.NewClient(clientOptions...)
		}
		otelExporter, err := otlptrace.New(ctx, client)
		if err != nil {
			return err
		}
		tpStore.RegisterExporter(otelExporter)
	}

	if !tpStore.HasExporter() && tracingSpec.SamplingRate != "" {
		tpStore.RegisterExporter(diagUtils.NewNullExporter())
	}

	// Register a resource
	r := resource.NewWithAttributes(
		semconv.SchemaURL,
		semconv.ServiceNameKey.String(getOtelServiceName(a.runtimeConfig.id)),
	)

	tpStore.RegisterResource(r)

	// Register a trace sampler based on Sampling settings
	daprTraceSampler := diag.NewDaprTraceSampler(tracingSpec.SamplingRate)
	log.Infof("Dapr trace sampler initialized: %s", daprTraceSampler.Description())

	tpStore.RegisterSampler(daprTraceSampler)

	a.tracerProvider = tpStore.RegisterTracerProvider()
	return nil
}

func getOtelServiceName(fallback string) string {
	if value := os.Getenv("OTEL_SERVICE_NAME"); value != "" {
		return value
	}
	return fallback
}

func (a *DaprRuntime) initRuntime(ctx context.Context) error {
	var err error
	if a.hostAddress, err = utils.GetHostAddress(); err != nil {
		return fmt.Errorf("failed to determine host address: %w", err)
	}
	if err = a.setupTracing(ctx, a.hostAddress, newOpentelemetryTracerProviderStore()); err != nil {
		return fmt.Errorf("failed to setup tracing: %w", err)
	}
	// Register and initialize name resolution for service discovery.
	err = a.initNameResolution(ctx)
	if err != nil {
		log.Errorf(err.Error())
	}

	// Start proxy
	a.initProxy()

	a.initDirectMessaging(a.nameResolver)

	a.initPluggableComponents(ctx)

	a.appendBuiltinSecretStore(ctx)
	err = a.loadComponents(ctx)
	if err != nil {
		return fmt.Errorf("failed to load components: %s", err)
	}

	a.flushOutstandingComponents(ctx)

	// Creating workflow engine after components are loaded
	wfe := wfengine.NewWorkflowEngine(a.runtimeConfig.id, a.globalConfig.GetWorkflowSpec(), a.processor.WorkflowBackend())
	wfe.ConfigureGrpcExecutor()
	a.workflowEngine = wfe

	err = a.loadHTTPEndpoints(ctx)
	if err != nil {
		log.Warnf("failed to load HTTP endpoints: %s", err)
	}
	a.flushOutstandingHTTPEndpoints(ctx)

	err = a.loadDeclarativeSubscriptions(ctx)
	if err != nil {
		return fmt.Errorf("failed to load declarative subscriptions: %s", err)
	}

	if err = a.channels.Refresh(); err != nil {
		log.Warnf("failed to open %s channel to app: %s", string(a.runtimeConfig.appConnectionConfig.Protocol), err)
	}

	// Setup allow/deny list for secrets
	a.populateSecretsConfiguration()

	a.namespace = security.CurrentNamespace()

	// Create and start the external gRPC server
	a.daprUniversal = universal.New(universal.Options{
		AppID:                       a.runtimeConfig.id,
		Namespace:                   a.namespace,
		Logger:                      logger.NewLogger("dapr.api"),
		CompStore:                   a.compStore,
		Resiliency:                  a.resiliency,
		Actors:                      a.actor,
		GetComponentsCapabilitiesFn: a.getComponentsCapabilitesMap,
		ShutdownFn:                  a.ShutdownWithWait,
		AppConnectionConfig:         a.runtimeConfig.appConnectionConfig,
		GlobalConfig:                a.globalConfig,
		SchedulerClients:            a.schedulerClients,
		WorkflowEngine:              wfe,
	})

	// Create and start internal and external gRPC servers
	a.daprGRPCAPI = grpc.NewAPI(grpc.APIOpts{
		Universal:             a.daprUniversal,
		Logger:                logger.NewLogger("dapr.grpc.api"),
		Channels:              a.channels,
		PubsubAdapter:         a.processor.PubSub(),
		DirectMessaging:       a.directMessaging,
		SendToOutputBindingFn: a.processor.Binding().SendToOutputBinding,
		TracingSpec:           a.globalConfig.GetTracingSpec(),
		AccessControlList:     a.accessControlList,
	})

	if err = a.runnerCloser.AddCloser(a.daprGRPCAPI); err != nil {
		return err
	}

	err = a.startGRPCAPIServer(a.daprGRPCAPI, a.runtimeConfig.apiGRPCPort)
	if err != nil {
		return fmt.Errorf("failed to start API gRPC server: %w", err)
	}
	if a.runtimeConfig.unixDomainSocket != "" {
		log.Info("API gRPC server is running on a Unix Domain Socket")
	} else {
		log.Infof("API gRPC server is running on port %v", a.runtimeConfig.apiGRPCPort)
	}

	// Start HTTP Server
	err = a.startHTTPServer(a.runtimeConfig.httpPort, a.runtimeConfig.publicPort, a.runtimeConfig.profilePort, a.runtimeConfig.allowedOrigins)
	if err != nil {
		return fmt.Errorf("failed to start HTTP server: %w", err)
	}
	if a.runtimeConfig.unixDomainSocket != "" {
		log.Info("HTTP server is running on a Unix Domain Socket")
	} else {
		log.Infof("HTTP server is running on port %v", a.runtimeConfig.httpPort)
	}
	log.Infof("The request body size parameter is: %v bytes", a.runtimeConfig.maxRequestBodySize)

	// Start internal gRPC server (used for sidecar-to-sidecar communication)
	err = a.startGRPCInternalServer(a.daprGRPCAPI, a.runtimeConfig.internalGRPCPort)
	if err != nil {
		return fmt.Errorf("failed to start internal gRPC server: %w", err)
	}
	log.Infof("Internal gRPC server is running on port %v", a.runtimeConfig.internalGRPCPort)

	a.initDirectMessaging(a.nameResolver)

	if a.daprHTTPAPI != nil {
		a.daprHTTPAPI.MarkStatusAsOutboundReady()
	}
	if err := a.blockUntilAppIsReady(ctx); err != nil {
		return err
	}

	if a.runtimeConfig.appConnectionConfig.MaxConcurrency > 0 {
		log.Infof("app max concurrency set to %v", a.runtimeConfig.appConnectionConfig.MaxConcurrency)
	}

	a.appHealthReady = a.appHealthReadyInit
	if a.runtimeConfig.appConnectionConfig.HealthCheck != nil && a.channels.AppChannel() != nil {
		// We can't just pass "a.channels.HealthProbe" because appChannel may be re-created
		a.appHealth = apphealth.New(*a.runtimeConfig.appConnectionConfig.HealthCheck, func(ctx context.Context) (bool, error) {
			return a.channels.AppChannel().HealthProbe(ctx)
		})
		if err := a.runnerCloser.AddCloser(a.appHealth); err != nil {
			return err
		}
		a.appHealth.OnHealthChange(a.appHealthChanged)
		if err := a.appHealth.StartProbes(ctx); err != nil {
			return err
		}

		// Set the appHealth object in the channel so it's aware of the app's health status
		a.channels.AppChannel().SetAppHealth(a.appHealth)

		// Enqueue a probe right away
		// This will also start the input components once the app is healthy
		a.appHealth.Enqueue()
	} else {
		// If there's no health check, mark the app as healthy right away so subscriptions can start
		a.appHealthChanged(ctx, apphealth.AppStatusHealthy)
	}

	return nil
}

// appHealthReadyInit completes the initialization phase and is invoked after the app is healthy
func (a *DaprRuntime) appHealthReadyInit(ctx context.Context) (err error) {
	// Load app configuration (for actors) and init actors
	a.loadAppConfiguration(ctx)

	if a.runtimeConfig.ActorsEnabled() {
		err = a.initActors(ctx)
		if err != nil {
			log.Warn(err)
		} else {
			a.daprUniversal.SetActorRuntime(a.actor)
		}
	}

	// Initialize workflow engine
	if err = a.initWorkflowEngine(ctx); err != nil {
		return err
	}

	// We set actors as initialized whether we have an actors runtime or not
	a.daprUniversal.SetActorsInitDone()

	if cb := a.runtimeConfig.registry.ComponentsCallback(); cb != nil {
		if err = cb(registry.ComponentRegistry{
			DirectMessaging: a.directMessaging,
			CompStore:       a.compStore,
		}); err != nil {
			return fmt.Errorf("failed to register components with callback: %w", err)
		}
	}

	if a.runtimeConfig.SchedulerEnabled() {
		a.schedulerManager.Start(a.actor)
	}

	return nil
}

func (a *DaprRuntime) initWorkflowEngine(ctx context.Context) error {
	wfComponentFactory := wfengine.BuiltinWorkflowFactory(a.workflowEngine)

	// If actors are not enabled, still invoke SetActorRuntime on the workflow engine with `nil` to unblock startup
	if abe, ok := a.workflowEngine.Backend.(interface {
		SetActorRuntime(ctx context.Context, actorRuntime actors.ActorRuntime)
	}); ok {
		log.Info("Configuring workflow engine with actors backend")
		var actorRuntime actors.ActorRuntime
		if a.runtimeConfig.ActorsEnabled() {
			actorRuntime = a.actor
		}
		abe.SetActorRuntime(ctx, actorRuntime)
	}

	reg := a.runtimeConfig.registry.Workflows()
	if reg == nil {
		log.Info("No workflow registry available, not registering Dapr workflow component.")
		return nil
	}

	log.Info("Registering component for dapr workflow engine...")
	reg.RegisterComponent(wfComponentFactory, "dapr")
	wfe := workflow.New(workflow.Options{
		Registry:       a.runtimeConfig.registry.Workflows(),
		ComponentStore: a.compStore,
		Meta:           a.meta,
	})
	if err := wfe.Init(ctx, wfbackend.ComponentDefinition()); err != nil {
		return fmt.Errorf("failed to initialize Dapr workflow component: %w", err)
	}

	log.Info("Workflow engine initialized.")

	return a.runnerCloser.AddCloser(func() error {
		return wfe.Close(wfbackend.ComponentDefinition())
	})
}

// initPluggableComponents discover pluggable components and initialize with their respective registries.
func (a *DaprRuntime) initPluggableComponents(ctx context.Context) {
	if runtime.GOOS == "windows" {
		log.Debugf("the current OS does not support pluggable components feature, skipping initialization")
		return
	}
	if err := pluggable.Discover(ctx); err != nil {
		log.Errorf("could not initialize pluggable components %v", err)
	}
}

// Sets the status of the app to healthy or un-healthy
// Callback for apphealth when the detected status changed
func (a *DaprRuntime) appHealthChanged(ctx context.Context, status uint8) {
	a.appHealthLock.Lock()
	defer a.appHealthLock.Unlock()

	switch status {
	case apphealth.AppStatusHealthy:
		select {
		case <-a.isAppHealthy:
			a.isAppHealthy = make(chan struct{})
		default:
		}

		// First time the app becomes healthy, complete the init process
		if a.appHealthReady != nil {
			if err := a.appHealthReady(ctx); err != nil {
				log.Warnf("Failed to complete app init: %s ", err)
			}
			a.appHealthReady = nil
		}

		// Start subscribing to topics and reading from input bindings
		if err := a.processor.PubSub().StartSubscriptions(ctx); err != nil {
			log.Warnf("failed to subscribe to topics: %s ", err)
		}
		err := a.processor.Binding().StartReadingFromBindings(ctx)
		if err != nil {
			log.Warnf("failed to read from bindings: %s ", err)
		}

		// Start subscribing to outbox topics
		if err := a.processor.PubSub().Outbox().SubscribeToInternalTopics(ctx, a.runtimeConfig.id); err != nil {
			log.Warnf("failed to subscribe to outbox topics: %s", err)
		}
	case apphealth.AppStatusUnhealthy:
		select {
		case <-a.isAppHealthy:
		default:
			close(a.isAppHealthy)
		}

		// Stop topic subscriptions and input bindings
		a.processor.PubSub().StopSubscriptions(false)
		a.processor.Binding().StopReadingFromBindings(false)
	}
}

func (a *DaprRuntime) populateSecretsConfiguration() {
	// Populate in a map for easy lookup by store name.
	if a.globalConfig.Spec.Secrets == nil {
		return
	}

	for _, scope := range a.globalConfig.Spec.Secrets.Scopes {
		a.compStore.AddSecretsConfiguration(scope.StoreName, scope)
	}
}

func (a *DaprRuntime) initDirectMessaging(resolver nr.Resolver) {
	a.directMessaging = messaging.NewDirectMessaging(messaging.NewDirectMessagingOpts{
		AppID:              a.runtimeConfig.id,
		Namespace:          a.namespace,
		Port:               a.runtimeConfig.internalGRPCPort,
		Mode:               a.runtimeConfig.mode,
		Channels:           a.channels,
		ClientConnFn:       a.grpc.GetGRPCConnection,
		Resolver:           resolver,
		MaxRequestBodySize: a.runtimeConfig.maxRequestBodySize,
		Proxy:              a.proxy,
		ReadBufferSize:     a.runtimeConfig.readBufferSize,
		Resiliency:         a.resiliency,
		CompStore:          a.compStore,
	})
	a.runnerCloser.AddCloser(a.directMessaging)
}

func (a *DaprRuntime) initProxy() {
	a.proxy = messaging.NewProxy(messaging.ProxyOpts{
		AppClientFn:        a.grpc.GetAppClient,
		ConnectionFactory:  a.grpc.GetGRPCConnection,
		AppID:              a.runtimeConfig.id,
		ACL:                a.accessControlList,
		Resiliency:         a.resiliency,
		MaxRequestBodySize: a.runtimeConfig.maxRequestBodySize,
	})
}

func (a *DaprRuntime) startHTTPServer(port int, publicPort *int, profilePort int, allowedOrigins string) error {
	a.daprHTTPAPI = http.NewAPI(http.APIOpts{
		Universal:             a.daprUniversal,
		Channels:              a.channels,
		DirectMessaging:       a.directMessaging,
		PubsubAdapter:         a.processor.PubSub(),
		SendToOutputBindingFn: a.processor.Binding().SendToOutputBinding,
		TracingSpec:           a.globalConfig.GetTracingSpec(),
		MaxRequestBodySize:    int64(a.runtimeConfig.maxRequestBodySize),
	})

	serverConf := http.ServerConfig{
		AppID:                   a.runtimeConfig.id,
		HostAddress:             a.hostAddress,
		Port:                    port,
		APIListenAddresses:      a.runtimeConfig.apiListenAddresses,
		PublicPort:              publicPort,
		ProfilePort:             profilePort,
		AllowedOrigins:          allowedOrigins,
		EnableProfiling:         a.runtimeConfig.enableProfiling,
		MaxRequestBodySize:      a.runtimeConfig.maxRequestBodySize,
		UnixDomainSocket:        a.runtimeConfig.unixDomainSocket,
		ReadBufferSize:          a.runtimeConfig.readBufferSize,
		EnableAPILogging:        *a.runtimeConfig.enableAPILogging,
		APILoggingObfuscateURLs: a.globalConfig.GetAPILoggingSpec().ObfuscateURLs,
		APILogHealthChecks:      !a.globalConfig.GetAPILoggingSpec().OmitHealthChecks,
	}

	server := http.NewServer(http.NewServerOpts{
		API:         a.daprHTTPAPI,
		Config:      serverConf,
		TracingSpec: a.globalConfig.GetTracingSpec(),
		MetricSpec:  a.globalConfig.GetMetricsSpec(),
		Middleware:  a.httpMiddleware.BuildPipelineFromSpec("server", a.globalConfig.Spec.HTTPPipelineSpec),
		APISpec:     a.globalConfig.GetAPISpec(),
	})
	if err := server.StartNonBlocking(); err != nil {
		return err
	}
	if err := a.runnerCloser.AddCloser(server); err != nil {
		return err
	}

	if err := a.runnerCloser.AddCloser(func() {
		a.processor.PubSub().StopSubscriptions(true)
	}); err != nil {
		return err
	}
	if err := a.runnerCloser.AddCloser(func() {
		a.processor.Binding().StopReadingFromBindings(true)
	}); err != nil {
		return err
	}

	return nil
}

func (a *DaprRuntime) startGRPCInternalServer(api grpc.API, port int) error {
	// Since GRPCInteralServer is encrypted & authenticated, it is safe to listen on *
	serverConf := a.getNewServerConfig([]string{""}, port)
	server := grpc.NewInternalServer(api, serverConf, a.globalConfig.GetTracingSpec(), a.globalConfig.GetMetricsSpec(), a.sec, a.proxy)
	if err := server.StartNonBlocking(); err != nil {
		return err
	}
	if err := a.runnerCloser.AddCloser(server); err != nil {
		return err
	}

	return nil
}

func (a *DaprRuntime) startGRPCAPIServer(api grpc.API, port int) error {
	serverConf := a.getNewServerConfig(a.runtimeConfig.apiListenAddresses, port)
	server := grpc.NewAPIServer(api, serverConf, a.globalConfig.GetTracingSpec(), a.globalConfig.GetMetricsSpec(), a.globalConfig.GetAPISpec(), a.proxy, a.workflowEngine)
	if err := server.StartNonBlocking(); err != nil {
		return err
	}
	if err := a.runnerCloser.AddCloser(server); err != nil {
		return err
	}

	return nil
}

func (a *DaprRuntime) getNewServerConfig(apiListenAddresses []string, port int) grpc.ServerConfig {
	// Use the trust domain value from the access control policy spec to generate the cert
	// If no access control policy has been specified, use a default value
	trustDomain := config.DefaultTrustDomain
	if a.accessControlList != nil {
		trustDomain = a.accessControlList.TrustDomain
	}
	return grpc.ServerConfig{
		AppID:              a.runtimeConfig.id,
		HostAddress:        a.hostAddress,
		Port:               port,
		APIListenAddresses: apiListenAddresses,
		NameSpace:          a.namespace,
		TrustDomain:        trustDomain,
		MaxRequestBodySize: a.runtimeConfig.maxRequestBodySize,
		UnixDomainSocket:   a.runtimeConfig.unixDomainSocket,
		ReadBufferSize:     a.runtimeConfig.readBufferSize,
		EnableAPILogging:   *a.runtimeConfig.enableAPILogging,
	}
}

func (a *DaprRuntime) initNameResolution(ctx context.Context) (err error) {
	var (
		resolver         nr.Resolver
		resolverMetadata nr.Metadata
		resolverName     string
		resolverVersion  string
	)

	if a.globalConfig.Spec.NameResolutionSpec != nil {
		resolverName = a.globalConfig.Spec.NameResolutionSpec.Component
		resolverVersion = a.globalConfig.Spec.NameResolutionSpec.Version
	}

	if resolverName == "" {
		switch a.runtimeConfig.mode {
		case modes.KubernetesMode:
			resolverName = "kubernetes"
		case modes.StandaloneMode:
			resolverName = "mdns"
		default:
			fName := utils.ComponentLogName("nr", resolverName, resolverVersion)
			return rterrors.NewInit(rterrors.InitComponentFailure, fName, fmt.Errorf("unable to determine name resolver for %s mode", string(a.runtimeConfig.mode)))
		}
	}

	if resolverVersion == "" {
		resolverVersion = components.FirstStableVersion
	}

	fName := utils.ComponentLogName("nr", resolverName, resolverVersion)
	resolver, err = a.runtimeConfig.registry.NameResolutions().Create(resolverName, resolverVersion, fName)
	if err != nil {
		diag.DefaultMonitoring.ComponentInitFailed("nameResolution", "creation", resolverName)
		return rterrors.NewInit(rterrors.CreateComponentFailure, fName, err)
	}

	resolverMetadata.Name = resolverName
	if a.globalConfig.Spec.NameResolutionSpec != nil {
		resolverMetadata.Configuration = a.globalConfig.Spec.NameResolutionSpec.Configuration
	}
	resolverMetadata.Instance = nr.Instance{
		DaprHTTPPort:     a.runtimeConfig.httpPort,
		DaprInternalPort: a.runtimeConfig.internalGRPCPort,
		AppPort:          a.runtimeConfig.appConnectionConfig.Port,
		Address:          a.hostAddress,
		AppID:            a.runtimeConfig.id,
		Namespace:        a.namespace,
	}

	err = resolver.Init(ctx, resolverMetadata)
	if err != nil {
		diag.DefaultMonitoring.ComponentInitFailed("nameResolution", "init", resolverName)
		return rterrors.NewInit(rterrors.InitComponentFailure, fName, err)
	}

	a.nameResolver = resolver
	if nrCloser, ok := resolver.(io.Closer); ok {
		err = a.runnerCloser.AddCloser(nrCloser)
		if err != nil {
			return err
		}
	}

	log.Infof("Initialized name resolution to %s", resolverName)
	return nil
}

func (a *DaprRuntime) initActors(ctx context.Context) error {
	err := actors.ValidateHostEnvironment(a.runtimeConfig.mTLSEnabled, a.runtimeConfig.mode, a.namespace)
	if err != nil {
		return rterrors.NewInit(rterrors.InitFailure, "actors", err)
	}
	a.actorStateStoreLock.Lock()
	defer a.actorStateStoreLock.Unlock()

	actorStateStoreName, ok := a.processor.State().ActorStateStoreName()
	if !ok {
		log.Info("actors: state store is not configured - this is okay for clients but services with hosted actors will fail to initialize!")
	}
	actorConfig := actors.NewConfig(actors.ConfigOpts{
		HostAddress:       a.hostAddress,
		AppID:             a.runtimeConfig.id,
		ActorsService:     a.runtimeConfig.actorsService,
		RemindersService:  a.runtimeConfig.remindersService,
		SchedulerClients:  a.schedulerClients,
		Port:              a.runtimeConfig.internalGRPCPort,
		Namespace:         a.namespace,
		AppConfig:         a.appConfig,
		HealthHTTPClient:  a.channels.AppHTTPClient(),
		HealthEndpoint:    a.channels.AppHTTPEndpoint(),
		AppChannelAddress: a.runtimeConfig.appConnectionConfig.ChannelAddress,
		PodName:           getPodName(),
	})

	act, err := actors.NewActors(actors.ActorsOpts{
		AppChannel:       a.channels.AppChannel(),
		GRPCConnectionFn: a.grpc.GetGRPCConnection,
		Config:           actorConfig,
		TracingSpec:      a.globalConfig.GetTracingSpec(),
		Resiliency:       a.resiliency,
		StateStoreName:   actorStateStoreName,
		CompStore:        a.compStore,
		// TODO: @joshvanl Remove in Dapr 1.12 when ActorStateTTL is finalized.
		StateTTLEnabled:  a.globalConfig.IsFeatureEnabled(config.ActorStateTTL),
		Security:         a.sec,
		SchedulerClients: a.schedulerClients,
	})
	if err != nil {
		return rterrors.NewInit(rterrors.InitFailure, "actors", err)
	}
	err = act.Init(ctx)
	if err != nil {
		return rterrors.NewInit(rterrors.InitFailure, "actors", err)
	}
	a.actor = act
	return nil
}

func (a *DaprRuntime) loadComponents(ctx context.Context) error {
	var loader loader.Loader[compapi.Component]

	switch a.runtimeConfig.mode {
	case modes.KubernetesMode:
		loader = kubernetes.NewComponents(kubernetes.Options{
			Config:    a.runtimeConfig.kubernetes,
			Client:    a.operatorClient,
			Namespace: a.namespace,
			PodName:   a.podName,
		})
	case modes.StandaloneMode:
		loader = disk.NewComponents(disk.Options{
			AppID: a.runtimeConfig.id,
			Paths: a.runtimeConfig.standalone.ResourcesPath,
		})
	default:
		return nil
	}

	log.Info("Loading components…")
	comps, err := loader.Load(ctx)
	if err != nil {
		return err
	}

	authorizedComps := a.authz.GetAuthorizedObjects(comps, a.authz.IsObjectAuthorized).([]compapi.Component)

	// Iterate through the list twice
	// First, we look for secret stores and load those, then all other components
	// Sure, we could sort the list of authorizedComps... but this is simpler and most certainly faster
	for _, comp := range authorizedComps {
		if strings.HasPrefix(comp.Spec.Type, string(components.CategorySecretStore)+".") {
			log.Debug("Found component: " + comp.LogName())
			if !a.processor.AddPendingComponent(ctx, comp) {
				return nil
			}
		}
	}
	for _, comp := range authorizedComps {
		if !strings.HasPrefix(comp.Spec.Type, string(components.CategorySecretStore)+".") {
			log.Debug("Found component: " + comp.LogName())
			if !a.processor.AddPendingComponent(ctx, comp) {
				return nil
			}
		}
	}

	return nil
}

func (a *DaprRuntime) loadDeclarativeSubscriptions(ctx context.Context) error {
	var loader loader.Loader[subapi.Subscription]

	switch a.runtimeConfig.mode {
	case modes.KubernetesMode:
		loader = kubernetes.NewSubscriptions(kubernetes.Options{
			Client:    a.operatorClient,
			Namespace: a.namespace,
			PodName:   a.podName,
		})
	case modes.StandaloneMode:
		loader = disk.NewSubscriptions(disk.Options{
			AppID: a.runtimeConfig.id,
			Paths: a.runtimeConfig.standalone.ResourcesPath,
		})
	default:
		return nil
	}

	log.Info("Loading Declarative Subscriptions…")
	subs, err := loader.Load(ctx)
	if err != nil {
		return err
	}

	for _, s := range subs {
		log.Infof("Found Subscription: %s", s.Name)
	}

	a.processor.AddPendingSubscription(ctx, subs...)

	return nil
}

func (a *DaprRuntime) flushOutstandingHTTPEndpoints(ctx context.Context) {
	log.Info("Waiting for all outstanding http endpoints to be processed…")
	// We flush by sending a no-op http endpoint. Since the processHTTPEndpoints goroutine only reads one http endpoint at a time,
	// We know that once the no-op http endpoint is read from the channel, all previous http endpoints will have been fully processed.
	a.processor.AddPendingEndpoint(ctx, endpointapi.HTTPEndpoint{})
	log.Info("All outstanding http endpoints processed")
}

func (a *DaprRuntime) flushOutstandingComponents(ctx context.Context) {
	log.Info("Waiting for all outstanding components to be processed…")
	// We flush by sending a no-op component. Since the processComponents goroutine only reads one component at a time,
	// We know that once the no-op component is read from the channel, all previous components will have been fully processed.
	a.processor.AddPendingComponent(ctx, compapi.Component{})
	log.Info("All outstanding components processed")
}

func (a *DaprRuntime) loadHTTPEndpoints(ctx context.Context) error {
	var loader loader.Loader[endpointapi.HTTPEndpoint]

	switch a.runtimeConfig.mode {
	case modes.KubernetesMode:
		loader = kubernetes.NewHTTPEndpoints(kubernetes.Options{
			Config:    a.runtimeConfig.kubernetes,
			Client:    a.operatorClient,
			Namespace: a.namespace,
			PodName:   a.podName,
		})
	case modes.StandaloneMode:
		loader = disk.NewHTTPEndpoints(disk.Options{
			AppID: a.runtimeConfig.id,
			Paths: a.runtimeConfig.standalone.ResourcesPath,
		})
	default:
		return nil
	}

	log.Info("Loading endpoints…")
	endpoints, err := loader.Load(ctx)
	if err != nil {
		return err
	}

	authorizedHTTPEndpoints := a.authz.GetAuthorizedObjects(endpoints, a.authz.IsObjectAuthorized).([]endpointapi.HTTPEndpoint)

	for _, e := range authorizedHTTPEndpoints {
		log.Infof("Found http endpoint: %s", e.Name)
		if !a.processor.AddPendingEndpoint(ctx, e) {
			return nil
		}
	}

	return nil
}

func (a *DaprRuntime) stopActor() error {
	if a.actor != nil {
		log.Info("Shutting down actor")
		return a.actor.Close()
	}
	return nil
}

func (a *DaprRuntime) stopWorkflow(ctx context.Context) error {
	if a.workflowEngine != nil {
		log.Info("Shutting down workflow engine")
		return a.workflowEngine.Close(ctx)
	}
	return nil
}

// ShutdownWithWait will gracefully stop runtime and wait outstanding operations.
func (a *DaprRuntime) ShutdownWithWait() {
	a.runnerCloser.Close()
}

func (a *DaprRuntime) WaitUntilShutdown() {
	a.runnerCloser.WaitUntilShutdown()
}

func (a *DaprRuntime) cleanSockets() error {
	var errs []error
	if a.runtimeConfig.unixDomainSocket != "" {
		for _, s := range []string{"http", "grpc"} {
			err := os.Remove(fmt.Sprintf("%s/dapr-%s-%s.socket", a.runtimeConfig.unixDomainSocket, a.runtimeConfig.id, s))
			if os.IsNotExist(err) {
				continue
			}
			if err != nil {
				errs = append(errs, fmt.Errorf("error removing socket file: %w", err))
			}
		}
	}
	return errors.Join(errs...)
}

func (a *DaprRuntime) blockUntilAppIsReady(ctx context.Context) error {
	if a.runtimeConfig.appConnectionConfig.Port <= 0 {
		return nil
	}

	log.Infof("application protocol: %s. waiting on port %v.  This will block until the app is listening on that port.", string(a.runtimeConfig.appConnectionConfig.Protocol), a.runtimeConfig.appConnectionConfig.Port)

	dialAddr := a.runtimeConfig.appConnectionConfig.ChannelAddress + ":" + strconv.Itoa(a.runtimeConfig.appConnectionConfig.Port)

	for {
		var (
			conn net.Conn
			err  error
		)
		dialer := &net.Dialer{
			Timeout: 500 * time.Millisecond,
		}
		if a.runtimeConfig.appConnectionConfig.Protocol.HasTLS() {
			conn, err = tls.DialWithDialer(dialer, "tcp", dialAddr, &tls.Config{
				InsecureSkipVerify: true, //nolint:gosec
			})
		} else {
			conn, err = dialer.DialContext(ctx, "tcp", dialAddr)
		}
		if err == nil && conn != nil {
			conn.Close()
			break
		}

		select {
		// Return
		case <-ctx.Done():
			return ctx.Err()
		// prevents overwhelming the OS with open connections
		case <-a.clock.After(time.Millisecond * 100):
		}
	}

	log.Infof("application discovered on port %v", a.runtimeConfig.appConnectionConfig.Port)

	return nil
}

func (a *DaprRuntime) loadAppConfiguration(ctx context.Context) {
	if a.channels.AppChannel() == nil {
		return
	}

	appConfig, err := a.channels.AppChannel().GetAppConfig(ctx, a.runtimeConfig.id)
	if err != nil {
		return
	}

	if appConfig != nil {
		a.appConfig = *appConfig
		log.Info("Application configuration loaded")
	}
}

func (a *DaprRuntime) appendBuiltinSecretStore(ctx context.Context) {
	if a.runtimeConfig.disableBuiltinK8sSecretStore {
		return
	}

	switch a.runtimeConfig.mode {
	case modes.KubernetesMode:
		// Preload Kubernetes secretstore
		a.processor.AddPendingComponent(ctx, compapi.Component{
			ObjectMeta: metav1.ObjectMeta{
				Name: secretstoresLoader.BuiltinKubernetesSecretStore,
			},
			Spec: compapi.ComponentSpec{
				Type:    "secretstores.kubernetes",
				Version: components.FirstStableVersion,
			},
		})
	}
}

func (a *DaprRuntime) getComponentsCapabilitesMap() map[string][]string {
	capabilities := make(map[string][]string)
	for key, store := range a.compStore.ListStateStores() {
		features := store.Features()
		stateStoreCapabilities := featureTypeToString(features)
		if state.FeatureETag.IsPresent(features) && state.FeatureTransactional.IsPresent(features) {
			stateStoreCapabilities = append(stateStoreCapabilities, "ACTOR")
		}
		capabilities[key] = stateStoreCapabilities
	}
	for key, pubSubItem := range a.compStore.ListPubSubs() {
		features := pubSubItem.Component.Features()
		capabilities[key] = featureTypeToString(features)
	}
	for key := range a.compStore.ListInputBindings() {
		capabilities[key] = []string{"INPUT_BINDING"}
	}
	for key := range a.compStore.ListOutputBindings() {
		if val, found := capabilities[key]; found {
			capabilities[key] = append(val, "OUTPUT_BINDING")
		} else {
			capabilities[key] = []string{"OUTPUT_BINDING"}
		}
	}
	for key, store := range a.compStore.ListSecretStores() {
		features := store.Features()
		capabilities[key] = featureTypeToString(features)
	}
	return capabilities
}

// converts components Features from FeatureType to string
func featureTypeToString(features interface{}) []string {
	featureStr := make([]string, 0)
	switch reflect.TypeOf(features).Kind() {
	case reflect.Slice:
		val := reflect.ValueOf(features)
		for i := 0; i < val.Len(); i++ {
			featureStr = append(featureStr, val.Index(i).String())
		}
	}
	return featureStr
}

func createGRPCManager(sec security.Handler, runtimeConfig *internalConfig, globalConfig *config.Configuration) *manager.Manager {
	grpcAppChannelConfig := &manager.AppChannelConfig{}
	if globalConfig != nil {
		grpcAppChannelConfig.TracingSpec = globalConfig.GetTracingSpec()
	}
	if runtimeConfig != nil {
		grpcAppChannelConfig.Port = runtimeConfig.appConnectionConfig.Port
		grpcAppChannelConfig.MaxConcurrency = runtimeConfig.appConnectionConfig.MaxConcurrency
		grpcAppChannelConfig.EnableTLS = (runtimeConfig.appConnectionConfig.Protocol == protocol.GRPCSProtocol)
		grpcAppChannelConfig.MaxRequestBodySize = runtimeConfig.maxRequestBodySize
		grpcAppChannelConfig.ReadBufferSize = runtimeConfig.readBufferSize
		grpcAppChannelConfig.BaseAddress = runtimeConfig.appConnectionConfig.ChannelAddress
	}

	m := manager.NewManager(sec, runtimeConfig.mode, grpcAppChannelConfig)
	m.StartCollector()
	return m
}

func (a *DaprRuntime) stopTrace(ctx context.Context) error {
	if a.tracerProvider == nil {
		return nil
	}
	// Flush and shutdown the tracing provider.
	if err := a.tracerProvider.ForceFlush(ctx); err != nil && !errors.Is(err, context.Canceled) {
		log.Warnf("Error flushing tracing provider: %v", err)
	}

	if err := a.tracerProvider.Shutdown(ctx); err != nil && !errors.Is(err, context.Canceled) {
		return fmt.Errorf("error shutting down tracing provider: %w", err)
	} else {
		a.tracerProvider = nil
	}
	return nil
}<|MERGE_RESOLUTION|>--- conflicted
+++ resolved
@@ -186,28 +186,11 @@
 	})
 
 	processor := processor.New(processor.Options{
-<<<<<<< HEAD
-		ID:               runtimeConfig.id,
-		Namespace:        namespace,
-		IsHTTP:           runtimeConfig.appConnectionConfig.Protocol.IsHTTP(),
-		ActorsEnabled:    len(runtimeConfig.actorsService) > 0,
-		SchedulerEnabled: len(runtimeConfig.schedulerAddress) > 0,
-		Registry:         runtimeConfig.registry,
-		ComponentStore:   compStore,
-		Meta:             meta,
-		GlobalConfig:     globalConfig,
-		Resiliency:       resiliencyProvider,
-		Mode:             runtimeConfig.mode,
-		PodName:          podName,
-		OperatorClient:   operatorClient,
-		GRPC:             grpc,
-		Channels:         channels,
-		MiddlewareHTTP:   httpMiddleware,
-=======
 		ID:             runtimeConfig.id,
 		Namespace:      namespace,
 		IsHTTP:         runtimeConfig.appConnectionConfig.Protocol.IsHTTP(),
 		ActorsEnabled:  len(runtimeConfig.actorsService) > 0,
+		SchedulerEnabled: len(runtimeConfig.schedulerAddress) > 0,
 		Registry:       runtimeConfig.registry,
 		ComponentStore: compStore,
 		Meta:           meta,
@@ -220,7 +203,6 @@
 		Channels:       channels,
 		MiddlewareHTTP: httpMiddleware,
 		Security:       sec,
->>>>>>> bc77d50a
 	})
 
 	var reloader *hotreload.Reloader
