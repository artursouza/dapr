// ------------------------------------------------------------
// Copyright (c) Microsoft Corporation.
// Licensed under the MIT License.
// ------------------------------------------------------------

package runtime

import (
	"context"
	"encoding/json"
	"errors"
	"fmt"
	"net"
	"os"
	"reflect"
	"strings"
	"sync"
	"time"

	nethttp "net/http"

	"github.com/dapr/components-contrib/bindings"
	"github.com/dapr/components-contrib/exporters"
	"github.com/dapr/components-contrib/middleware"
	"github.com/dapr/components-contrib/pubsub"
	"github.com/dapr/components-contrib/secretstores"
	"github.com/dapr/components-contrib/servicediscovery"
	"github.com/dapr/components-contrib/state"
	"github.com/dapr/dapr/pkg/actors"
	components_v1alpha1 "github.com/dapr/dapr/pkg/apis/components/v1alpha1"
	"github.com/dapr/dapr/pkg/channel"
	http_channel "github.com/dapr/dapr/pkg/channel/http"
	"github.com/dapr/dapr/pkg/components"
	bindings_loader "github.com/dapr/dapr/pkg/components/bindings"
	exporter_loader "github.com/dapr/dapr/pkg/components/exporters"
	http_middleware_loader "github.com/dapr/dapr/pkg/components/middleware/http"
	pubsub_loader "github.com/dapr/dapr/pkg/components/pubsub"
	secretstores_loader "github.com/dapr/dapr/pkg/components/secretstores"
	servicediscovery_loader "github.com/dapr/dapr/pkg/components/servicediscovery"
	state_loader "github.com/dapr/dapr/pkg/components/state"
	"github.com/dapr/dapr/pkg/config"
	diag "github.com/dapr/dapr/pkg/diagnostics"
	"github.com/dapr/dapr/pkg/discovery"
	"github.com/dapr/dapr/pkg/grpc"
	"github.com/dapr/dapr/pkg/http"
	"github.com/dapr/dapr/pkg/logger"
	"github.com/dapr/dapr/pkg/messaging"
	invokev1 "github.com/dapr/dapr/pkg/messaging/v1"
	http_middleware "github.com/dapr/dapr/pkg/middleware/http"
	"github.com/dapr/dapr/pkg/modes"
	"github.com/dapr/dapr/pkg/operator/client"
	daprclientv1pb "github.com/dapr/dapr/pkg/proto/daprclient/v1"
	operatorv1pb "github.com/dapr/dapr/pkg/proto/operator/v1"
	runtime_pubsub "github.com/dapr/dapr/pkg/runtime/pubsub"
	"github.com/dapr/dapr/pkg/runtime/security"
	"github.com/dapr/dapr/pkg/scopes"
	"github.com/golang/protobuf/ptypes/any"
	"github.com/golang/protobuf/ptypes/empty"
	jsoniter "github.com/json-iterator/go"
)

const (
	appConfigEndpoint   = "dapr/config"
	parallelConcurrency = "parallel"
	actorStateStore     = "actorStateStore"
)

var log = logger.NewLogger("dapr.runtime")

// DaprRuntime holds all the core components of the runtime
type DaprRuntime struct {
	runtimeConfig            *Config
	globalConfig             *config.Configuration
	components               []components_v1alpha1.Component
	grpc                     *grpc.Manager
	appChannel               channel.AppChannel
	appConfig                config.ApplicationConfig
	directMessaging          messaging.DirectMessaging
	stateStoreRegistry       state_loader.Registry
	secretStoresRegistry     secretstores_loader.Registry
	exporterRegistry         exporter_loader.Registry
	serviceDiscoveryRegistry servicediscovery_loader.Registry
	stateStores              map[string]state.Store
	actor                    actors.Actors
	bindingsRegistry         bindings_loader.Registry
	inputBindings            map[string]bindings.InputBinding
	outputBindings           map[string]bindings.OutputBinding
	secretStores             map[string]secretstores.SecretStore
	pubSubRegistry           pubsub_loader.Registry
	pubSub                   pubsub.PubSub
	servicediscoveryResolver servicediscovery.Resolver
	json                     jsoniter.API
	httpMiddlewareRegistry   http_middleware_loader.Registry
	hostAddress              string
	actorStateStoreName      string
	actorStateStoreCount     int
	authenticator            security.Authenticator
	namespace                string
	scopedPublishings        []string
	allowedTopics            []string
	daprHTTPAPI              http.API
	operatorClient           operatorv1pb.OperatorClient
	topicRoutes              map[string]string
}

// NewDaprRuntime returns a new runtime with the given runtime config and global config
func NewDaprRuntime(runtimeConfig *Config, globalConfig *config.Configuration) *DaprRuntime {
	return &DaprRuntime{
		runtimeConfig:            runtimeConfig,
		globalConfig:             globalConfig,
		grpc:                     grpc.NewGRPCManager(runtimeConfig.Mode),
		json:                     jsoniter.ConfigFastest,
		inputBindings:            map[string]bindings.InputBinding{},
		outputBindings:           map[string]bindings.OutputBinding{},
		secretStores:             map[string]secretstores.SecretStore{},
		stateStores:              map[string]state.Store{},
		stateStoreRegistry:       state_loader.NewRegistry(),
		bindingsRegistry:         bindings_loader.NewRegistry(),
		pubSubRegistry:           pubsub_loader.NewRegistry(),
		secretStoresRegistry:     secretstores_loader.NewRegistry(),
		exporterRegistry:         exporter_loader.NewRegistry(),
		serviceDiscoveryRegistry: servicediscovery_loader.NewRegistry(),
		httpMiddlewareRegistry:   http_middleware_loader.NewRegistry(),
		topicRoutes:              map[string]string{},
	}
}

// Run performs initialization of the runtime with the runtime and global configurations
func (a *DaprRuntime) Run(opts ...Option) error {
	start := time.Now().UTC()
	log.Infof("%s mode configured", a.runtimeConfig.Mode)
	log.Infof("app id: %s", a.runtimeConfig.ID)

	var o runtimeOpts
	for _, opt := range opts {
		opt(&o)
	}

	err := a.initRuntime(&o)
	if err != nil {
		return err
	}

	err = a.beginReadInputBindings()
	if err != nil {
		log.Warn(err)
	}

	d := time.Since(start).Seconds() * 1000
	log.Infof("dapr initialized. Status: Running. Init Elapsed %vms", d)

	if a.daprHTTPAPI != nil {
		// gRPC server start failure is logged as Fatal in initRuntime method. Setting the status only when runtime is initialized.
		a.daprHTTPAPI.MarkStatusAsReady()
	}

	return nil
}

func (a *DaprRuntime) getNamespace() string {
	return os.Getenv("NAMESPACE")
}

func (a *DaprRuntime) getOperatorClient() (operatorv1pb.OperatorClient, error) {
	if a.runtimeConfig.Mode == modes.KubernetesMode {
		client, _, err := client.GetOperatorClient(a.runtimeConfig.Kubernetes.ControlPlaneAddress, security.TLSServerName, a.runtimeConfig.CertChain)
		if err != nil {
			return nil, fmt.Errorf("error creating operator client: %s", err)
		}
		return client, nil
	}
	return nil, nil
}

func (a *DaprRuntime) initRuntime(opts *runtimeOpts) error {
	err := a.establishSecurity(a.runtimeConfig.SentryServiceAddress)
	if err != nil {
		return err
	}
	a.namespace = a.getNamespace()
	a.operatorClient, err = a.getOperatorClient()
	if err != nil {
		return err
	}

	err = a.loadComponents(opts)
	if err != nil {
		log.Warnf("failed to load components: %s", err)
	}
	err = a.beginComponentsUpdates()
	if err != nil {
		log.Warnf("failed to watch component updates: %s", err)
	}

	a.blockUntilAppIsReady()

	a.hostAddress, err = GetHostAddress()
	if err != nil {
		return fmt.Errorf("failed to determine host address: %s", err)
	}

	err = a.createAppChannel()
	if err != nil {
		log.Warnf("failed to open %s channel to app: %s", string(a.runtimeConfig.ApplicationProtocol), err)
	}

	a.loadAppConfiguration()

	// Register and initialize state stores
	a.stateStoreRegistry.Register(opts.states...)
	err = a.initState(a.stateStoreRegistry)
	if err != nil {
		log.Warnf("failed to init state: %s", err)
	}

	// Register and initialize pub/sub
	a.pubSubRegistry.Register(opts.pubsubs...)
	err = a.initPubSub()
	if err != nil {
		log.Warnf("failed to init pubsub: %s", err)
	}

	// Register and initialize exporters
	a.exporterRegistry.Register(opts.exporters...)
	err = a.initExporters()
	if err != nil {
		log.Warnf("failed to init exporters: %s", err)
	}

	// Register and initialize service discovery
	a.serviceDiscoveryRegistry.Register(opts.serviceDiscovery...)
	err = a.initServiceDiscovery()
	if err != nil {
		log.Warnf("failed to init service discovery: %s", err)
	}

	// Register and initialize bindings
	a.bindingsRegistry.RegisterInputBindings(opts.inputBindings...)
	a.bindingsRegistry.RegisterOutputBindings(opts.outputBindings...)
	a.initBindings()
	a.initDirectMessaging(a.servicediscoveryResolver)

	err = a.initActors()
	if err != nil {
		log.Warnf("failed to init actors: %s", err)
	}

	// Register and initialize HTTP middleware
	a.httpMiddlewareRegistry.Register(opts.httpMiddleware...)
	pipeline, err := a.buildHTTPPipeline()
	if err != nil {
		log.Warnf("failed to build HTTP pipeline: %s", err)
	}

	// Create and start internal and external gRPC servers
	grpcAPI := a.getGRPCAPI()
	err = a.startGRPCAPIServer(grpcAPI, a.runtimeConfig.APIGRPCPort)
	if err != nil {
		log.Fatalf("failed to start API gRPC server: %s", err)
	}
	log.Infof("API gRPC server is running on port %v", a.runtimeConfig.APIGRPCPort)

	err = a.startGRPCInternalServer(grpcAPI, a.runtimeConfig.InternalGRPCPort)
	if err != nil {
		log.Fatalf("failed to start internal gRPC server: %s", err)
	}
	log.Infof("internal gRPC server is running on port %v", a.runtimeConfig.InternalGRPCPort)

	// Start HTTP Server
	a.startHTTPServer(a.runtimeConfig.HTTPPort, a.runtimeConfig.ProfilePort, a.runtimeConfig.AllowedOrigins, pipeline)
	log.Infof("http server is running on port %v", a.runtimeConfig.HTTPPort)

	// Announce presence to local network if self-hosted
	err = a.announceSelf()
	if err != nil {
		log.Warnf("failed to broadcast address to local network: %s", err)
	}

	return nil
}

func (a *DaprRuntime) buildHTTPPipeline() (http_middleware.Pipeline, error) {
	var handlers []http_middleware.Middleware

	if a.globalConfig != nil {
		for i := 0; i < len(a.globalConfig.Spec.HTTPPipelineSpec.Handlers); i++ {
			middlewareSpec := a.globalConfig.Spec.HTTPPipelineSpec.Handlers[i]
			component := a.getComponent(middlewareSpec.Type, middlewareSpec.Name)
			if component == nil {
				return http_middleware.Pipeline{}, fmt.Errorf("couldn't find middleware component with name %s and type %s",
					middlewareSpec.Name,
					middlewareSpec.Type)
			}
			handler, err := a.httpMiddlewareRegistry.Create(middlewareSpec.Type,
				middleware.Metadata{Properties: a.convertMetadataItemsToProperties(component.Spec.Metadata)})
			if err != nil {
				return http_middleware.Pipeline{}, err
			}
			log.Infof("enabled %s http middleware", middlewareSpec.Type)
			handlers = append(handlers, handler)
		}
	}
	return http_middleware.Pipeline{Handlers: handlers}, nil
}

func (a *DaprRuntime) initBindings() {
	err := a.initOutputBindings(a.bindingsRegistry)
	if err != nil {
		log.Errorf("failed to init output bindings: %s", err)
	}

	err = a.initInputBindings(a.bindingsRegistry)
	if err != nil {
		log.Errorf("failed to init input bindings: %s", err)
	}
}

func (a *DaprRuntime) beginReadInputBindings() error {
	for key, b := range a.inputBindings {
		go func(name string, binding bindings.InputBinding) {
			err := a.readFromBinding(name, binding)
			if err != nil {
				log.Errorf("error reading from input binding %s: %s", name, err)
			}
		}(key, b)
	}

	return nil
}

func (a *DaprRuntime) initDirectMessaging(resolver servicediscovery.Resolver) {
	a.directMessaging = messaging.NewDirectMessaging(
		a.runtimeConfig.ID,
		a.namespace,
		a.runtimeConfig.InternalGRPCPort,
		a.runtimeConfig.Mode,
		a.appChannel,
		a.grpc.GetGRPCConnection,
		resolver,
		a.globalConfig.Spec.TracingSpec)
}

func (a *DaprRuntime) beginComponentsUpdates() error {
	if a.runtimeConfig.Mode != modes.KubernetesMode {
		return nil
	}

	go func() {
		stream, err := a.operatorClient.ComponentUpdate(context.Background(), &empty.Empty{})
		if err != nil {
			log.Errorf("error from operator stream: %s", err)
			return
		}
		for {
			c, err := stream.Recv()
			if err != nil {
				log.Errorf("error from operator stream: %s", err)
				return
			}
			log.Debug("received component update")

			var component components_v1alpha1.Component
			err = json.Unmarshal(c.Component.Value, &component)
			if err != nil {
				log.Warnf("error deserializing component: %s", err)
				continue
			}
			a.onComponentUpdated(component)
		}
	}()
	return nil
}

func (a *DaprRuntime) onComponentUpdated(component components_v1alpha1.Component) {
	update := false

	for i, c := range a.components {
		if c.Spec.Type == component.Spec.Type && c.ObjectMeta.Name == component.ObjectMeta.Name {
			if reflect.DeepEqual(c.Spec.Metadata, component.Spec.Metadata) {
				return
			}

			a.components[i] = component
			update = true
			break
		}
	}

	if !update {
		a.components = append(a.components, component)
	}

	if strings.Index(component.Spec.Type, "state") == 0 {
		store, err := a.stateStoreRegistry.CreateStateStore(component.Spec.Type)
		if err != nil {
			log.Errorf("error creating state store: %s", err)
			return
		}

		err = store.Init(state.Metadata{
			Properties: a.convertMetadataItemsToProperties(component.Spec.Metadata),
		})
		if err != nil {
			log.Errorf("error on init state store: %s", err)
		} else {
			a.stateStores[component.ObjectMeta.Name] = store
		}
	} else if strings.Index(component.Spec.Type, "bindings") == 0 {
		//TODO: implement update for input bindings too
		binding, err := a.bindingsRegistry.CreateOutputBinding(component.Spec.Type)
		if err != nil {
			log.Errorf("failed to create output binding: %s", err)
			return
		}

		err = binding.Init(bindings.Metadata{
			Properties: a.convertMetadataItemsToProperties(component.Spec.Metadata),
			Name:       component.ObjectMeta.Name,
		})
		if err == nil {
			a.outputBindings[component.ObjectMeta.Name] = binding
		}
	}
}

func (a *DaprRuntime) sendBatchOutputBindingsParallel(to []string, data []byte) {
	for _, dst := range to {
		go func(name string) {
			err := a.sendToOutputBinding(name, &bindings.WriteRequest{
				Data: data,
			})
			if err != nil {
				log.Error(err)
			}
		}(dst)
	}
}

func (a *DaprRuntime) sendBatchOutputBindingsSequential(to []string, data []byte) error {
	for _, dst := range to {
		err := a.sendToOutputBinding(dst, &bindings.WriteRequest{
			Data: data,
		})
		if err != nil {
			return err
		}
	}
	return nil
}

func (a *DaprRuntime) sendToOutputBinding(name string, req *bindings.WriteRequest) error {
	if binding, ok := a.outputBindings[name]; ok {
		err := binding.Write(req)
		return err
	}
	return fmt.Errorf("couldn't find output binding %s", name)
}

func (a *DaprRuntime) onAppResponse(response *bindings.AppResponse) error {
	if len(response.State) > 0 {
		go func(reqs []state.SetRequest) {
			if a.stateStores != nil {
				err := a.stateStores[response.StoreName].BulkSet(reqs)
				if err != nil {
					log.Errorf("error saving state from app response: %s", err)
				}
			}
		}(response.State)
	}

	if len(response.To) > 0 {
		b, err := a.json.Marshal(&response.Data)
		if err != nil {
			return err
		}

		if response.Concurrency == parallelConcurrency {
			a.sendBatchOutputBindingsParallel(response.To, b)
		} else {
			return a.sendBatchOutputBindingsSequential(response.To, b)
		}
	}

	return nil
}

func (a *DaprRuntime) sendBindingEventToApp(bindingName string, data []byte, metadata map[string]string) error {
	var response bindings.AppResponse

	if a.runtimeConfig.ApplicationProtocol == GRPCProtocol {
		ctx := context.Background()
		spanName := fmt.Sprintf("Binding: %s", bindingName)
		ctx, span := diag.StartTracingServerSpanFromGRPCContext(ctx, spanName, a.globalConfig.Spec.TracingSpec)
		defer span.End()

		ctx = diag.AppendToOutgoingGRPCContext(ctx, span.SpanContext())

		client := daprclientv1pb.NewDaprClientClient(a.grpc.AppClient)
		resp, err := client.OnBindingEvent(ctx, &daprclientv1pb.BindingEventEnvelope{
			Name: bindingName,
			Data: &any.Any{
				Value: data,
			},
			Metadata: metadata,
		})

		diag.UpdateSpanPairStatusesFromError(span, err, spanName)

		if err != nil {
			return fmt.Errorf("error invoking app: %s", err)
		}
		if resp != nil {
			response.Concurrency = resp.Concurrency
			response.To = resp.To

			if resp.Data != nil {
				var d interface{}
				err := a.json.Unmarshal(resp.Data.Value, &d)
				if err == nil {
					response.Data = d
				}
			}

			for _, s := range resp.State {
				var i interface{}
				a.json.Unmarshal(s.Value.Value, &i)

				response.State = append(response.State, state.SetRequest{
					Key:   s.Key,
					Value: i,
				})
			}
		}
	} else if a.runtimeConfig.ApplicationProtocol == HTTPProtocol {
		req := invokev1.NewInvokeMethodRequest(bindingName)
		req.WithHTTPExtension(nethttp.MethodPost, "")
		req.WithRawData(data, invokev1.JSONContentType)

		ctx := context.Background()
		spanName := fmt.Sprintf("Binding: %s", bindingName)
		// context.Background() can be considered as GRPC context and so using StartTracingServerSpanFromGRPCContext to generate span
		ctx, span := diag.StartTracingServerSpanFromGRPCContext(ctx, spanName, a.globalConfig.Spec.TracingSpec)
		defer span.End()

		ctx = diag.NewContext(ctx, span.SpanContext())

		resp, err := a.appChannel.InvokeMethod(ctx, req)
		if err != nil {
			return fmt.Errorf("error invoking app: %s", err)
		}

		diag.UpdateSpanStatus(span, spanName, int(resp.Status().Code))

		if resp.Status().Code != nethttp.StatusOK {
			return fmt.Errorf("fails to send binding event to http app channel, status code: %d", resp.Status().Code)
		}

		// TODO: Do we need to check content-type?
		if err := a.json.Unmarshal(resp.Message().Data.Value, &response); err != nil {
			log.Debugf("error deserializing app response: %s", err)
		}
	}

	if len(response.State) > 0 || len(response.To) > 0 {
		if err := a.onAppResponse(&response); err != nil {
			log.Errorf("error executing app response: %s", err)
		}
	}
	return nil
}

func (a *DaprRuntime) readFromBinding(name string, binding bindings.InputBinding) error {
	err := binding.Read(func(resp *bindings.ReadResponse) error {
		if resp != nil {
			err := a.sendBindingEventToApp(name, resp.Data, resp.Metadata)
			if err != nil {
				log.Debugf("error from app consumer for binding [%s]: %s", name, err)
				return err
			}
		}
		return nil
	})
	return err
}

func (a *DaprRuntime) startHTTPServer(port, profilePort int, allowedOrigins string, pipeline http_middleware.Pipeline) {
	a.daprHTTPAPI = http.NewAPI(a.runtimeConfig.ID, a.appChannel, a.directMessaging, a.stateStores, a.secretStores, a.getPublishAdapter(), a.actor, a.sendToOutputBinding, a.globalConfig.Spec.TracingSpec)
	serverConf := http.NewServerConfig(a.runtimeConfig.ID, a.hostAddress, port, profilePort, allowedOrigins, a.runtimeConfig.EnableProfiling)

	server := http.NewServer(a.daprHTTPAPI, serverConf, a.globalConfig.Spec.TracingSpec, pipeline)
	server.StartNonBlocking()
}

func (a *DaprRuntime) startGRPCInternalServer(api grpc.API, port int) error {
	serverConf := grpc.NewServerConfig(a.runtimeConfig.ID, a.hostAddress, port)
	server := grpc.NewInternalServer(api, serverConf, a.globalConfig.Spec.TracingSpec, a.authenticator)
	err := server.StartNonBlocking()
	return err
}

func (a *DaprRuntime) startGRPCAPIServer(api grpc.API, port int) error {
	serverConf := grpc.NewServerConfig(a.runtimeConfig.ID, a.hostAddress, port)
	server := grpc.NewAPIServer(api, serverConf, a.globalConfig.Spec.TracingSpec)
	err := server.StartNonBlocking()
	return err
}

func (a *DaprRuntime) getGRPCAPI() grpc.API {
	return grpc.NewAPI(a.runtimeConfig.ID, a.appChannel, a.stateStores, a.secretStores, a.getPublishAdapter(), a.directMessaging, a.actor, a.sendToOutputBinding, a.globalConfig.Spec.TracingSpec)
}

func (a *DaprRuntime) getPublishAdapter() func(*pubsub.PublishRequest) error {
	if a.pubSub == nil {
		return nil
	}
	return a.Publish
}

func (a *DaprRuntime) getSubscribedBindingsGRPC() []string {
	client := daprclientv1pb.NewDaprClientClient(a.grpc.AppClient)
	resp, err := client.GetBindingsSubscriptions(context.Background(), &empty.Empty{})
	bindings := []string{}

	if err == nil && resp != nil {
		bindings = resp.Bindings
	}
	return bindings
}

func (a *DaprRuntime) isAppSubscribedToBinding(binding string, bindingsList []string) bool {
	// if gRPC, looks for the binding in the list of bindings returned from the app
	if a.runtimeConfig.ApplicationProtocol == GRPCProtocol {
		for _, b := range bindingsList {
			if b == binding {
				return true
			}
		}
	} else if a.runtimeConfig.ApplicationProtocol == HTTPProtocol {
		// if HTTP, check if there's an endpoint listening for that binding
		req := invokev1.NewInvokeMethodRequest(binding)
		req.WithHTTPExtension(nethttp.MethodOptions, "")
		req.WithRawData(nil, invokev1.JSONContentType)

		// TODO: Propagate Context
		ctx := context.Background()
		resp, err := a.appChannel.InvokeMethod(ctx, req)
		return err == nil && resp.Status().Code != nethttp.StatusNotFound
	}
	return false
}

func (a *DaprRuntime) initInputBindings(registry bindings_loader.Registry) error {
	if a.appChannel == nil {
		return fmt.Errorf("app channel not initialized")
	}

	bindingsList := []string{}
	if a.runtimeConfig.ApplicationProtocol == GRPCProtocol {
		bindingsList = a.getSubscribedBindingsGRPC()
	}

	for _, c := range a.components {
		if strings.Index(c.Spec.Type, "bindings") == 0 {
			subscribed := a.isAppSubscribedToBinding(c.ObjectMeta.Name, bindingsList)
			if !subscribed {
				continue
			}

			binding, err := registry.CreateInputBinding(c.Spec.Type)
			if err != nil {
				log.Errorf("failed to create input binding %s (%s): %s", c.ObjectMeta.Name, c.Spec.Type, err)
				diag.DefaultMonitoring.ComponentInitFailed(c.Spec.Type, "creation")
				continue
			}
			err = binding.Init(bindings.Metadata{
				Properties: a.convertMetadataItemsToProperties(c.Spec.Metadata),
				Name:       c.ObjectMeta.Name,
			})
			if err != nil {
				log.Errorf("failed to init input binding %s (%s): %s", c.ObjectMeta.Name, c.Spec.Type, err)
				diag.DefaultMonitoring.ComponentInitFailed(c.Spec.Type, "init")
				continue
			}

			log.Infof("successful init for input binding %s (%s)", c.ObjectMeta.Name, c.Spec.Type)
			a.inputBindings[c.ObjectMeta.Name] = binding
			diag.DefaultMonitoring.ComponentInitialized(c.Spec.Type)
		}
	}
	return nil
}

func (a *DaprRuntime) initOutputBindings(registry bindings_loader.Registry) error {
	for _, c := range a.components {
		if strings.Index(c.Spec.Type, "bindings") == 0 {
			binding, err := registry.CreateOutputBinding(c.Spec.Type)
			if err != nil {
				log.Errorf("failed to create output binding %s (%s): %s", c.ObjectMeta.Name, c.Spec.Type, err)
				diag.DefaultMonitoring.ComponentInitFailed(c.Spec.Type, "creation")
				continue
			}

			if binding != nil {
				err := binding.Init(bindings.Metadata{
					Properties: a.convertMetadataItemsToProperties(c.Spec.Metadata),
					Name:       c.ObjectMeta.Name,
				})
				if err != nil {
					log.Errorf("failed to init output binding %s (%s): %s", c.ObjectMeta.Name, c.Spec.Type, err)
					diag.DefaultMonitoring.ComponentInitFailed(c.Spec.Type, "init")
					continue
				}
				log.Infof("successful init for output binding %s (%s)", c.ObjectMeta.Name, c.Spec.Type)
				a.outputBindings[c.ObjectMeta.Name] = binding
				diag.DefaultMonitoring.ComponentInitialized(c.Spec.Type)
			}
		}
	}
	return nil
}

// Refer for state store api decision  https://github.com/dapr/dapr/blob/master/docs/decision_records/api/API-008-multi-state-store-api-design.md
func (a *DaprRuntime) initState(registry state_loader.Registry) error {
	for _, s := range a.components {
		if strings.Index(s.Spec.Type, "state") == 0 {
			store, err := registry.CreateStateStore(s.Spec.Type)
			if err != nil {
				log.Warnf("error creating state store %s: %s", s.Spec.Type, err)
				diag.DefaultMonitoring.ComponentInitFailed(s.Spec.Type, "creation")
				continue
			}
			if store != nil {
				props := a.convertMetadataItemsToProperties(s.Spec.Metadata)
				err := store.Init(state.Metadata{
					Properties: props,
				})
				if err != nil {
					diag.DefaultMonitoring.ComponentInitFailed(s.Spec.Type, "init")
					log.Warnf("error initializing state store %s: %s", s.Spec.Type, err)
					continue
				}

				a.stateStores[s.ObjectMeta.Name] = store

				// set specified actor store if "actorStateStore" is true in the spec.
				actorStoreSpecified := props[actorStateStore]
				if actorStoreSpecified == "true" {
					if a.actorStateStoreCount++; a.actorStateStoreCount == 1 {
						a.actorStateStoreName = s.ObjectMeta.Name
					}
				}
				diag.DefaultMonitoring.ComponentInitialized(s.Spec.Type)
			}
		}
	}

	if a.actorStateStoreName == "" || a.actorStateStoreCount != 1 {
		log.Warnf("either no actor state store or multiple actor state stores are specified in the configuration, actor stores specified: %d", a.actorStateStoreCount)
	}

	return nil
}

func (a *DaprRuntime) getTopicRoutes() map[string]string {
	topicRoutes := map[string]string{}
	if a.appChannel == nil {
		return topicRoutes
	}

	var subscriptions []runtime_pubsub.Subscription
	if a.runtimeConfig.ApplicationProtocol == HTTPProtocol {
		subscriptions = runtime_pubsub.GetSubscriptionsHTTP(a.appChannel, log)
	} else if a.runtimeConfig.ApplicationProtocol == GRPCProtocol {
		client := daprclientv1pb.NewDaprClientClient(a.grpc.AppClient)
		subscriptions = runtime_pubsub.GetSubscriptionsGRPC(client, log)
	}

	for _, s := range subscriptions {
		topicRoutes[s.Topic] = s.Route
	}

	if len(topicRoutes) > 0 {
		topics := []string{}
		for t := range topicRoutes {
			topics = append(topics, t)
		}
		log.Infof("app is subscribed to the following topics: %v", topics)
	}
	return topicRoutes
}

func (a *DaprRuntime) initExporters() error {
	for _, c := range a.components {
		if strings.Index(c.Spec.Type, "exporter") == 0 {
			exporter, err := a.exporterRegistry.Create(c.Spec.Type)
			if err != nil {
				log.Warnf("error creating exporter %s: %s", c.Spec.Type, err)
				diag.DefaultMonitoring.ComponentInitFailed(c.Spec.Type, "creation")
				continue
			}

			properties := a.convertMetadataItemsToProperties(c.Spec.Metadata)

			err = exporter.Init(a.runtimeConfig.ID, a.hostAddress, exporters.Metadata{
				Properties: properties,
			})
			if err != nil {
				log.Warnf("error initializing exporter %s: %s", c.Spec.Type, err)
				diag.DefaultMonitoring.ComponentInitFailed(c.Spec.Type, "init")
				continue
			}
			diag.DefaultMonitoring.ComponentInitialized(c.Spec.Type)
		}
	}
	return nil
}

func (a *DaprRuntime) initPubSub() error {
	var scopedSubscriptions []string

	for _, c := range a.components {
		if strings.Index(c.Spec.Type, "pubsub") == 0 {
			pubSub, err := a.pubSubRegistry.Create(c.Spec.Type)
			if err != nil {
				log.Warnf("error creating pub sub %s: %s", c.Spec.Type, err)
				diag.DefaultMonitoring.ComponentInitFailed(c.Spec.Type, "creation")
				continue
			}

			properties := a.convertMetadataItemsToProperties(c.Spec.Metadata)
			properties["consumerID"] = a.runtimeConfig.ID

			err = pubSub.Init(pubsub.Metadata{
				Properties: properties,
			})
			if err != nil {
				log.Warnf("error initializing pub sub %s: %s", c.Spec.Type, err)
				diag.DefaultMonitoring.ComponentInitFailed(c.Spec.Type, "init")
				continue
			}

			scopedSubscriptions = scopes.GetScopedTopics(scopes.SubscriptionScopes, a.runtimeConfig.ID, properties)
			a.scopedPublishings = scopes.GetScopedTopics(scopes.PublishingScopes, a.runtimeConfig.ID, properties)
			a.allowedTopics = scopes.GetAllowedTopics(properties)

			a.pubSub = pubSub
			diag.DefaultMonitoring.ComponentInitialized(c.Spec.Type)
			break
		}
	}

	var publishFunc func(msg *pubsub.NewMessage) error
	switch a.runtimeConfig.ApplicationProtocol {
	case HTTPProtocol:
		publishFunc = a.publishMessageHTTP
	case GRPCProtocol:
		publishFunc = a.publishMessageGRPC
	}

	if a.pubSub != nil && a.appChannel != nil {
		a.topicRoutes = a.getTopicRoutes()

		for t := range a.topicRoutes {
			allowed := a.isPubSubOperationAllowed(t, scopedSubscriptions)
			if !allowed {
				log.Warnf("subscription to topic %s is not allowed", t)
				continue
			}

			err := a.pubSub.Subscribe(pubsub.SubscribeRequest{
				Topic: t,
			}, publishFunc)
			if err != nil {
				log.Warnf("failed to subscribe to topic %s: %s", t, err)
			}
		}
	}
	return nil
}

// Publish is an adapter method for the runtime to pre-validate publish requests
// And then forward them to the Pub/Sub component.
// This method is used by the HTTP and gRPC APIs.
func (a *DaprRuntime) Publish(req *pubsub.PublishRequest) error {
	if allowed := a.isPubSubOperationAllowed(req.Topic, a.scopedPublishings); !allowed {
		return fmt.Errorf("topic %s is not allowed for app id %s", req.Topic, a.runtimeConfig.ID)
	}
	return a.pubSub.Publish(req)
}

func (a *DaprRuntime) isPubSubOperationAllowed(topic string, scopedTopics []string) bool {
	inAllowedTopics := false

	// first check if allowedTopics contain it
	if len(a.allowedTopics) > 0 {
		for _, t := range a.allowedTopics {
			if t == topic {
				inAllowedTopics = true
				break
			}
		}
		if !inAllowedTopics {
			return false
		}
	}
	if len(scopedTopics) == 0 {
		return true
	}

	// check if a granular scope has been applied
	allowedScope := false
	for _, t := range scopedTopics {
		if t == topic {
			allowedScope = true
			break
		}
	}
	return allowedScope
}

func (a *DaprRuntime) initServiceDiscovery() error {
	var resolver servicediscovery.Resolver
	var err error
	switch a.runtimeConfig.Mode {
	case modes.KubernetesMode:
		resolver, err = a.serviceDiscoveryRegistry.Create("kubernetes")
	case modes.StandaloneMode:
		resolver, err = a.serviceDiscoveryRegistry.Create("mdns")

	default:
		return fmt.Errorf("remote calls not supported for %s mode", string(a.runtimeConfig.Mode))
	}

	if err != nil {
		log.Warnf("error creating service discovery resolver %s: %s", a.runtimeConfig.Mode, err)
		return err
	}

	a.servicediscoveryResolver = resolver

	log.Infof("Initialized service discovery to %s", a.runtimeConfig.Mode)
	return nil
}

func (a *DaprRuntime) publishMessageHTTP(msg *pubsub.NewMessage) error {
<<<<<<< HEAD
	subject := ""
	var cloudEvent pubsub.CloudEventsEnvelope
	err := a.json.Unmarshal(msg.Data, &cloudEvent)
	if err == nil {
		subject = cloudEvent.Subject
	}

	req := invokev1.NewInvokeMethodRequest(msg.Topic)
=======
	route := a.topicRoutes[msg.Topic]
	req := invokev1.NewInvokeMethodRequest(route)
>>>>>>> 749d7c25
	req.WithHTTPExtension(nethttp.MethodPost, "")
	req.WithRawData(msg.Data, pubsub.ContentType)

	// subject contains the correlationID which is passed span context
	sc, _ := diag.SpanContextFromString(subject)
	ctx := diag.NewContext(context.Background(), sc)
	spanName := fmt.Sprintf("DeliveredEvent: %s", msg.Topic)
	ctx, span := diag.StartTracingServerSpanFromGRPCContext(ctx, spanName, a.globalConfig.Spec.TracingSpec)
	defer span.End()

	ctx = diag.NewContext(ctx, span.SpanContext())
	resp, err := a.appChannel.InvokeMethod(ctx, req)
	if err != nil {
		return fmt.Errorf("error from app channel while sending pub/sub event to app: %s", err)
	}

	diag.UpdateSpanStatus(span, spanName, int(resp.Status().Code))

	if resp.Status().Code != nethttp.StatusOK {
		_, errorMsg := resp.RawData()
		return fmt.Errorf("error returned from app while processing pub/sub event: %s. status code returned: %v", errorMsg, resp.Status().Code)
	}

	return nil
}

func (a *DaprRuntime) publishMessageGRPC(msg *pubsub.NewMessage) error {
	var cloudEvent pubsub.CloudEventsEnvelope
	err := a.json.Unmarshal(msg.Data, &cloudEvent)
	if err != nil {
		log.Debugf("error deserializing cloud events proto: %s", err)
		return err
	}

	envelope := &daprclientv1pb.CloudEventEnvelope{
		Id:              cloudEvent.ID,
		Source:          cloudEvent.Source,
		DataContentType: cloudEvent.DataContentType,
		Type:            cloudEvent.Type,
		SpecVersion:     cloudEvent.SpecVersion,
		Topic:           msg.Topic,
	}

	if cloudEvent.Data != nil {
		var b []byte
		if cloudEvent.DataContentType == "text/plain" {
			b = []byte(cloudEvent.Data.(string))
		} else if cloudEvent.DataContentType == "application/json" {
			b, _ = a.json.Marshal(cloudEvent.Data)
		}
		envelope.Data = &any.Any{
			Value: b,
		}
	}
	// subject contains the correlationID which is passed span context
	subject := cloudEvent.Subject
	sc, _ := diag.SpanContextFromString(subject)
	ctx := diag.NewContext(context.Background(), sc)
	spanName := fmt.Sprintf("DeliveredEvent: %s", msg.Topic)
	ctx, span := diag.StartTracingServerSpanFromGRPCContext(ctx, spanName, a.globalConfig.Spec.TracingSpec)
	defer span.End()

	ctx = diag.AppendToOutgoingGRPCContext(ctx, span.SpanContext())

	clientV1 := daprclientv1pb.NewDaprClientClient(a.grpc.AppClient)
	_, err = clientV1.OnTopicEvent(ctx, envelope)

	diag.UpdateSpanPairStatusesFromError(span, err, spanName)

	if err != nil {
		err = fmt.Errorf("error from app while processing pub/sub event: %s", err)
		log.Debug(err)
		return err
	}
	return nil
}

func (a *DaprRuntime) initActors() error {
	actorConfig := actors.NewConfig(a.hostAddress, a.runtimeConfig.ID, a.runtimeConfig.PlacementServiceAddress, a.appConfig.Entities,
		a.runtimeConfig.InternalGRPCPort, a.appConfig.ActorScanInterval, a.appConfig.ActorIdleTimeout, a.appConfig.DrainOngoingCallTimeout, a.appConfig.DrainRebalancedActors)
	act := actors.NewActors(a.stateStores[a.actorStateStoreName], a.appChannel, a.grpc.GetGRPCConnection, actorConfig, a.runtimeConfig.CertChain, a.globalConfig.Spec.TracingSpec)
	err := act.Init()
	a.actor = act
	return err
}

func (a *DaprRuntime) getAuthorizedComponents(components []components_v1alpha1.Component) []components_v1alpha1.Component {
	authorized := []components_v1alpha1.Component{}

	for _, c := range components {
		if a.namespace == "" || (a.namespace != "" && c.ObjectMeta.Namespace == a.namespace) {
			// scopes are defined, make sure this runtime ID is authorized
			if len(c.Scopes) > 0 {
				found := false
				for _, s := range c.Scopes {
					if s == a.runtimeConfig.ID {
						found = true
						break
					}
				}

				if !found {
					continue
				}
			}
			authorized = append(authorized, c)
		}
	}
	return authorized
}

func (a *DaprRuntime) loadComponents(opts *runtimeOpts) error {
	var loader components.ComponentLoader

	switch a.runtimeConfig.Mode {
	case modes.KubernetesMode:
		loader = components.NewKubernetesComponents(a.runtimeConfig.Kubernetes, a.operatorClient)
	case modes.StandaloneMode:
		loader = components.NewStandaloneComponents(a.runtimeConfig.Standalone)
	default:
		return fmt.Errorf("components loader for mode %s not found", a.runtimeConfig.Mode)
	}

	comps, err := loader.LoadComponents()
	if err != nil {
		return err
	}
	a.components = a.getAuthorizedComponents(comps)

	// Register and initialize secret stores
	a.secretStoresRegistry.Register(opts.secretStores...)
	err = a.initSecretStores()
	if err != nil {
		log.Warnf("failed to init secret stores: %s", err)
	}

	var wg sync.WaitGroup
	wg.Add(len(a.components))

	for i, c := range a.components {
		go func(wg *sync.WaitGroup, component components_v1alpha1.Component, index int) {
			modified := a.processComponentSecrets(component)
			a.components[index] = modified
			log.Infof("found component %s (%s)", modified.ObjectMeta.Name, modified.Spec.Type)
			diag.DefaultMonitoring.ComponentLoaded()
			wg.Done()
		}(&wg, c, i)
	}
	wg.Wait()
	return nil
}

// Stop allows for a graceful shutdown of all runtime internal operations or components
func (a *DaprRuntime) Stop() {
	log.Info("stop command issued. Shutting down all operations")
}

func (a *DaprRuntime) processComponentSecrets(component components_v1alpha1.Component) components_v1alpha1.Component {
	cache := map[string]secretstores.GetSecretResponse{}

	for i, m := range component.Spec.Metadata {
		if m.SecretKeyRef.Name == "" {
			continue
		}

		secretStore := a.getSecretStore(component.Auth.SecretStore)
		if secretStore == nil {
			continue
		}

		resp, ok := cache[m.SecretKeyRef.Name]
		if !ok {
			r, err := secretStore.GetSecret(secretstores.GetSecretRequest{
				Name: m.SecretKeyRef.Name,
				Metadata: map[string]string{
					"namespace": component.ObjectMeta.Namespace,
				},
			})
			if err != nil {
				log.Errorf("error getting secret: %s", err)
				continue
			}
			resp = r
		}

		// Use the SecretKeyRef.Name key if SecretKeyRef.Key is not given
		secretKeyName := m.SecretKeyRef.Key
		if secretKeyName == "" {
			secretKeyName = m.SecretKeyRef.Name
		}

		val, ok := resp.Data[secretKeyName]
		if ok {
			component.Spec.Metadata[i].Value = val
		}

		cache[m.SecretKeyRef.Name] = resp
	}
	return component
}

func (a *DaprRuntime) getSecretStore(storeName string) secretstores.SecretStore {
	if storeName == "" {
		switch a.runtimeConfig.Mode {
		case modes.KubernetesMode:
			storeName = "kubernetes"
		case modes.StandaloneMode:
			return nil
		}
	}
	return a.secretStores[storeName]
}

func (a *DaprRuntime) blockUntilAppIsReady() {
	if a.runtimeConfig.ApplicationPort <= 0 {
		return
	}

	log.Infof("application protocol: %s. waiting on port %v.  This will block until the app is listening on that port.", string(a.runtimeConfig.ApplicationProtocol), a.runtimeConfig.ApplicationPort)

	for {
		conn, _ := net.DialTimeout("tcp", net.JoinHostPort("localhost", fmt.Sprintf("%v", a.runtimeConfig.ApplicationPort)), time.Millisecond*500)
		if conn != nil {
			conn.Close()
			break
		}
		// prevents overwhelming the OS with open connections
		time.Sleep(time.Millisecond * 50)
	}

	log.Infof("application discovered on port %v", a.runtimeConfig.ApplicationPort)
}

func (a *DaprRuntime) loadAppConfiguration() {
	if a.appChannel == nil {
		return
	}

	var appConfigGetFn func() (*config.ApplicationConfig, error)

	switch a.runtimeConfig.ApplicationProtocol {
	case HTTPProtocol:
		appConfigGetFn = a.getConfigurationHTTP
	case GRPCProtocol:
		appConfigGetFn = a.getConfigurationGRPC
	default:
		appConfigGetFn = a.getConfigurationHTTP
	}

	appConfig, err := appConfigGetFn()
	if err != nil {
		return
	}

	if appConfig != nil {
		a.appConfig = *appConfig
		log.Info("application configuration loaded")
	}
}

// getConfigurationHTTP gets application config from user application
// GET http://localhost:<app_port>/dapr/config
func (a *DaprRuntime) getConfigurationHTTP() (*config.ApplicationConfig, error) {
	req := invokev1.NewInvokeMethodRequest(appConfigEndpoint)
	req.WithHTTPExtension(nethttp.MethodGet, "")
	req.WithRawData(nil, invokev1.JSONContentType)

	// TODO Propagate context
	ctx := context.Background()
	resp, err := a.appChannel.InvokeMethod(ctx, req)
	if err != nil {
		return nil, err
	}

	var config config.ApplicationConfig

	if resp.Status().Code != nethttp.StatusOK {
		return &config, nil
	}

	contentType, body := resp.RawData()
	if contentType != invokev1.JSONContentType {
		log.Debugf("dapr/config returns invalid content_type: %s", contentType)
	}

	if err = a.json.Unmarshal(body, &config); err != nil {
		return nil, err
	}

	return &config, nil
}

func (a *DaprRuntime) getConfigurationGRPC() (*config.ApplicationConfig, error) {
	return nil, nil
}

func (a *DaprRuntime) createAppChannel() error {
	if a.runtimeConfig.ApplicationPort > 0 {
		var channelCreatorFn func(port, maxConcurrency int, spec config.TracingSpec) (channel.AppChannel, error)

		switch a.runtimeConfig.ApplicationProtocol {
		case GRPCProtocol:
			channelCreatorFn = a.grpc.CreateLocalChannel
		case HTTPProtocol:
			channelCreatorFn = http_channel.CreateLocalChannel
		default:
			return fmt.Errorf("cannot create app channel for protocol %s", string(a.runtimeConfig.ApplicationProtocol))
		}

		ch, err := channelCreatorFn(a.runtimeConfig.ApplicationPort, a.runtimeConfig.MaxConcurrency, a.globalConfig.Spec.TracingSpec)
		if err != nil {
			return err
		}
		if a.runtimeConfig.MaxConcurrency > 0 {
			log.Infof("app max concurrency set to %v", a.runtimeConfig.MaxConcurrency)
		}
		a.appChannel = ch
	}

	return nil
}

func (a *DaprRuntime) announceSelf() error {
	switch a.runtimeConfig.Mode {
	case modes.StandaloneMode:
		err := discovery.RegisterMDNS(a.runtimeConfig.ID, a.runtimeConfig.InternalGRPCPort)
		if err != nil {
			return err
		}
		log.Info("local service entry announced")
	}
	return nil
}

func (a *DaprRuntime) initSecretStores() error {
	// Preload Kubernetes secretstore
	switch a.runtimeConfig.Mode {
	case modes.KubernetesMode:
		kubeSecretStore, err := a.secretStoresRegistry.Create("secretstores.kubernetes")
		if err != nil {
			return err
		}

		if err = kubeSecretStore.Init(secretstores.Metadata{}); err != nil {
			return err
		}

		a.secretStores["kubernetes"] = kubeSecretStore
	}

	// Initialize all secretstore components
	for _, c := range a.components {
		if !strings.Contains(c.Spec.Type, "secretstores") {
			continue
		}

		// Look up the secrets to authenticate this secretstore from K8S secret store
		a.processComponentSecrets(c)

		secretStore, err := a.secretStoresRegistry.Create(c.Spec.Type)
		if err != nil {
			log.Warnf("failed creating state store %s: %s", c.Spec.Type, err)
			diag.DefaultMonitoring.ComponentInitFailed(c.Spec.Type, "creation")
			continue
		}

		err = secretStore.Init(secretstores.Metadata{
			Properties: a.convertMetadataItemsToProperties(c.Spec.Metadata),
		})
		if err != nil {
			log.Warnf("failed to init state store %s named %s: %s", c.Spec.Type, c.ObjectMeta.Name, err)
			diag.DefaultMonitoring.ComponentInitFailed(c.Spec.Type, "init")
			continue
		}

		a.secretStores[c.ObjectMeta.Name] = secretStore
		diag.DefaultMonitoring.ComponentInitialized(c.Spec.Type)
	}

	return nil
}

func (a *DaprRuntime) convertMetadataItemsToProperties(items []components_v1alpha1.MetadataItem) map[string]string {
	properties := map[string]string{}
	for _, c := range items {
		properties[c.Name] = c.Value
	}
	return properties
}

func (a *DaprRuntime) getComponent(componentType string, name string) *components_v1alpha1.Component {
	for _, c := range a.components {
		if c.Spec.Type == componentType && c.ObjectMeta.Name == name {
			return &c
		}
	}
	return nil
}

func (a *DaprRuntime) establishSecurity(sentryAddress string) error {
	if !a.runtimeConfig.mtlsEnabled {
		log.Info("mTLS is disabled. Skipping certificate request and tls validation")
		return nil
	}
	if sentryAddress == "" {
		return errors.New("sentryAddress cannot be empty")
	}
	log.Info("mTLS enabled. creating sidecar authenticator")

	auth, err := security.GetSidecarAuthenticator(sentryAddress, a.runtimeConfig.CertChain)
	if err != nil {
		return err
	}
	a.authenticator = auth
	a.grpc.SetAuthenticator(auth)

	log.Info("authenticator created")

	diag.DefaultMonitoring.MTLSInitCompleted()
	return nil
}<|MERGE_RESOLUTION|>--- conflicted
+++ resolved
@@ -943,7 +943,6 @@
 }
 
 func (a *DaprRuntime) publishMessageHTTP(msg *pubsub.NewMessage) error {
-<<<<<<< HEAD
 	subject := ""
 	var cloudEvent pubsub.CloudEventsEnvelope
 	err := a.json.Unmarshal(msg.Data, &cloudEvent)
@@ -951,11 +950,8 @@
 		subject = cloudEvent.Subject
 	}
 
-	req := invokev1.NewInvokeMethodRequest(msg.Topic)
-=======
 	route := a.topicRoutes[msg.Topic]
 	req := invokev1.NewInvokeMethodRequest(route)
->>>>>>> 749d7c25
 	req.WithHTTPExtension(nethttp.MethodPost, "")
 	req.WithRawData(msg.Data, pubsub.ContentType)
 
